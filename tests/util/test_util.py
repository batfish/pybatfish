--- conflicted
+++ resolved
@@ -21,12 +21,8 @@
 from pybatfish.datamodel import AclTrace, Interface
 from pybatfish.exception import QuestionValidationException
 from pybatfish.util import (BfJsonEncoder, conditional_str, escape_html,
-<<<<<<< HEAD
-                            escape_name, validate_name, validate_question_name,
-=======
-                            get_html, validate_name, validate_question_name,
->>>>>>> f59a7732
-                            zip_dir)
+                            escape_name, get_html, validate_name,
+                            validate_question_name, zip_dir)
 
 
 def test_conditional_str():
@@ -107,7 +103,6 @@
     assert escape_html('a & b') == 'a &amp; b'
 
 
-<<<<<<< HEAD
 def test_escape_name():
     assert escape_name('') == ''
     assert escape_name('a') == 'a'
@@ -116,14 +111,14 @@
     assert escape_name('/a') == '"/a"'
     assert escape_name('0a') == '"0a"'
     assert escape_name('a#') == '"a#"'
-=======
+
+
 def test_get_html():
     assert get_html('astring') == 'astring'
     assert get_html(1.2) == '1.2'
     assert get_html(100) == '100'
     # Complex object without __str__ implementation, expect repr-like
     assert get_html(AclTrace()) == 'AclTrace(events=[])'
->>>>>>> f59a7732
 
 
 def _make_config(directory, filename, file_contents):

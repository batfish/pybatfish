--- conflicted
+++ resolved
@@ -222,13 +222,11 @@
               "nextHopIp": "1.2.3.4"},
              {"network": "1.1.1.2/24", "protocol": "static",
               "nextHopIp": "1.2.3.5"}]), "FORWARDED"),
-<<<<<<< HEAD
+        Step(PreSourceNatOutgoingFilterStepDetail(
+            "out_iface1",
+            "preSourceNat_filter"),
+             "PERMITTED"),
         Step(ExitOutputIfaceStepDetail("out_iface1", "out_filter1", None, None),
-=======
-        Step(PreSourceNatOutgoingFilterStepDetail("out_iface1", "preSourceNat_filter"),
-             "PERMITTED"),
-        Step(ExitOutputIfaceStepDetail("out_iface1", "out_filter1", None),
->>>>>>> 9c84fb0a
              "SENT_OUT")
     ])
 

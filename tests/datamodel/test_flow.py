--- conflicted
+++ resolved
@@ -17,15 +17,12 @@
 import attr
 import pytest
 
-<<<<<<< HEAD
 from pybatfish.datamodel.flow import (EnterInputIfaceStepDetail,
                                       ExitOutputIfaceStepDetail, Flow,
                                       FlowTraceHop, HeaderConstraints, Hop,
                                       RoutingStepDetail, Step, Trace)
-=======
 from pybatfish.datamodel.flow import (Flow, FlowTraceHop, HeaderConstraints,
                                       )
->>>>>>> bb379de7
 
 
 def testFlowDeserialization():
@@ -168,52 +165,6 @@
     hc = HeaderConstraints(applications="dns,ssh")
     assert hc.dict()["applications"] == ['dns', 'ssh']
 
-<<<<<<< HEAD
-def test_trace():
-    trace = Trace(disposition='accepted', hops=[])
-    assert len(trace) == 0
-    with pytest.raises(IndexError):
-        assert trace[0]
-
-    trace = Trace(disposition='accepted', hops=[Hop('node1', [])])
-    assert len(trace) == 1
-    assert len(trace[0]) == 0
-
-    trace = Trace(disposition='accepted',
-                  hops=[Hop('node1',
-                            [Step(None, "secret_action")])])
-    assert trace.final_detail() is None
-
-    trace = Trace(disposition='accepted',
-                  hops=[Hop('node1',
-                            [Step(EnterInputIfaceStepDetail("iface", "vrf", "filter"), "secret")])])
-    assert trace.final_detail() == EnterInputIfaceStepDetail("iface", "vrf", "filter")
-
-
-@pytest.mark.skip(reason="disposition_reason() will be removed in a folllowing PR")
-def test_disposition_detail():
-    trace = Trace(disposition="DENIED_IN", hops=[Hop('node1', [Step(EnterInputIfaceStepDetail("in_iface1", "in_vrf1", "in_filter1"), "BLOCKED")])])
-    assert trace.disposition_reason() == "Flow was BLOCKED at in_iface1 by filter in_filter1"
-
-
-@pytest.mark.skip(reason="get_all_filters() will be removed in a folllowing PR")
-def test_get_all_filters():
-    trace = Trace(disposition="ACCEPTED", hops=[
-        Hop('node1', [
-            {'action': 'SENT_IN', 'detail': {'inputInterface': 'in_iface1',
-                                             'inputFilter': 'in_filter1'}},
-            {'action': 'FORWARDED', 'detail': {'routes': []}},
-            {'action': 'SENT_OUT', 'detail': {'outputInterface': 'out_iface1',
-                                              'outputFilter': 'out_filter1'}}]),
-        Hop('node2', [
-            {'action': 'SENT_IN', 'detail': {'inputInterface': 'in_iface2',
-                                             'inputFilter': 'in_filter2'}},
-            {'action': 'FORWARDED', 'detail': {'routes': []}},
-            {'action': 'SENT_OUT', 'detail': {'outputInterface': 'out_iface2',
-                                              'outputFilter': 'out_filter2'}}])
-    ])
-    assert trace.get_all_filters() == ['in_filter1', 'out_filter1', 'in_filter2', 'out_filter2']
-=======
     hc = HeaderConstraints(applications=['dns', 'ssh'])
     assert hc.dict()["applications"] == ['dns', 'ssh']
 
@@ -225,7 +176,6 @@
 
     with pytest.raises(ValueError):
         HeaderConstraints(applications="")
->>>>>>> bb379de7
 
 
 def test_hop_repr_str():

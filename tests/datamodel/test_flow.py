#   Copyright 2018 The Batfish Open Source Project
#
#   Licensed under the Apache License, Version 2.0 (the "License");
#   you may not use this file except in compliance with the License.
#   You may obtain a copy of the License at
#
#       http://www.apache.org/licenses/LICENSE-2.0
#
#   Unless required by applicable law or agreed to in writing, software
#   distributed under the License is distributed on an "AS IS" BASIS,
#   WITHOUT WARRANTIES OR CONDITIONS OF ANY KIND, either express or implied.
#   See the License for the specific language governing permissions and
#   limitations under the License.

from __future__ import absolute_import, print_function

import attr
import pytest

from pybatfish.datamodel.flow import (EnterInputIfaceStepDetail,
                                      ExitOutputIfaceStepDetail, Flow,
                                      FlowTraceHop, HeaderConstraints, Hop,
                                      RoutingStepDetail, Step)


def testFlowDeserialization():
    hopDict = {
        "dscp": 0,
        "dstIp": "2.1.1.1",
        "dstPort": 0,
        "ecn": 0,
        "fragmentOffset": 0,
        "icmpCode": 255,
        "icmpVar": 255,
        "ingressInterface": "intface",
        "ingressNode": "ingress",
        "ingressVrf": "vrfAbc",
        "ipProtocol": "IP",
        "packetLength": 0,
        "srcIp": "5.5.1.1",
        "srcPort": 0,
        "state": "NEW",
        "tag": "BASE",
        "tcpFlagsAck": 0,
        "tcpFlagsCwr": 0,
        "tcpFlagsEce": 0,
        "tcpFlagsFin": 0,
        "tcpFlagsPsh": 0,
        "tcpFlagsRst": 0,
        "tcpFlagsSyn": 0,
        "tcpFlagsUrg": 0
    }

    # check deserialization
    flow = Flow.from_dict(hopDict)
    assert flow.srcIp == "5.5.1.1"
    assert flow.ingressInterface == "intface"
    assert flow.ingressVrf == "vrfAbc"

    # check the string representation has the essential elements (without forcing a strict format)
    flowStr = str(flow)
    assert "5.5.1.1:0" in flowStr
    assert "intface" in flowStr
    assert "vrfAbc" in flowStr


# test if a flow is deserialized properly when the optional fields are missing
def testFlowDeserializationOptionalMissing():
    hopDict = {
        "dscp": 0,
        "dstIp": "2.1.1.1",
        "dstPort": 0,
        "ecn": 0,
        "fragmentOffset": 0,
        "icmpCode": 255,
        "icmpVar": 255,
        "ingressNode": "ingress",
        "ipProtocol": "IP",
        "packetLength": 0,
        "srcIp": "5.5.1.1",
        "srcPort": 0,
        "state": "NEW",
        "tag": "BASE",
        "tcpFlagsAck": 0,
        "tcpFlagsCwr": 0,
        "tcpFlagsEce": 0,
        "tcpFlagsFin": 0,
        "tcpFlagsPsh": 0,
        "tcpFlagsRst": 0,
        "tcpFlagsSyn": 0,
        "tcpFlagsUrg": 0
    }
    # check deserialization
    flow = Flow.from_dict(hopDict)
    assert flow.srcIp == "5.5.1.1"

    # should convert to string without problems
    str(flow)


def test_flow_trace_hop_no_transformed_flow():
    """Test we don't crash on missing or None values."""
    FlowTraceHop.from_dict(
        {'edge': {'node1': 'dummy', 'node1interface': 'eth0',
                  'node2': 'router1', 'node2interface': 'Ethernet1'},
         'filterIn': None, 'filterOut': None, 'routes': [
            'StaticRoute<0.0.0.0/0,nhip:10.192.48.1,nhint:eth0>_fnhip:10.192.48.1'],
         'transformedFlow': None})

    FlowTraceHop.from_dict(
        {'edge': {'node1': 'dummy', 'node1interface': 'eth0',
                  'node2': 'router1', 'node2interface': 'Ethernet1'},
         'filterIn': None, 'filterOut': None, 'routes': [
            'StaticRoute<0.0.0.0/0,nhip:10.192.48.1,nhint:eth0>_fnhip:10.192.48.1']})


def test_get_ip_protocol_str():
    flowDict = {
        "dscp": 0,
        "dstIp": "2.1.1.1",
        "dstPort": 0,
        "ecn": 0,
        "fragmentOffset": 0,
        "icmpCode": 255,
        "icmpVar": 255,
        "ingressNode": "ingress",
        "ipProtocol": "UNNAMED_243",
        "packetLength": 0,
        "srcIp": "5.5.1.1",
        "srcPort": 0,
        "state": "NEW",
        "tag": "BASE",
        "tcpFlagsAck": 0,
        "tcpFlagsCwr": 0,
        "tcpFlagsEce": 0,
        "tcpFlagsFin": 0,
        "tcpFlagsPsh": 0,
        "tcpFlagsRst": 0,
        "tcpFlagsSyn": 0,
        "tcpFlagsUrg": 0
    }
    assert Flow.from_dict(flowDict).get_ip_protocol_str() == "ipProtocol=243"

    flowDict["ipProtocol"] = "TCP"
    assert Flow.from_dict(flowDict).get_ip_protocol_str() == "TCP"


def test_header_constraints_serialization():
    hc = HeaderConstraints()
    hcd = hc.dict()
    for field in attr.fields(HeaderConstraints):
        assert hcd[field.name] is None

    hc = HeaderConstraints(srcIps="1.1.1.1")
    assert hc.dict()["srcIps"] == "1.1.1.1"

    hc = HeaderConstraints(dstPorts=["10-20", "33-33"])
    assert hc.dict()["dstPorts"] == "10-20,33-33"

    hc = HeaderConstraints(dstPorts="10-20,33")
    assert hc.dict()["dstPorts"] == "10-20,33"

<<<<<<< HEAD

def test_trace():
    trace = Trace(disposition='accepted', hops=[])
    assert len(trace) == 0
    with pytest.raises(IndexError):
        assert trace[0]

    trace = Trace(disposition='accepted', hops=[Hop('node1', [])])
    assert len(trace) == 1
    assert len(trace[0]) == 0

    trace = Trace(disposition='accepted',
                  hops=[Hop('node1',
                            [{'action': 'secret_action'}])])
    assert trace.final_detail() == {}

    trace = Trace(disposition='accepted',
                  hops=[Hop('node1',
                            [{'action': 'secret_action', 'detail': 'secret'}])])
    assert trace.final_detail() == 'secret'
=======
    hc = HeaderConstraints(applications="dns,ssh")
    assert hc.dict()["applications"] == ['dns', 'ssh']

    hc = HeaderConstraints(applications=['dns', 'ssh'])
    assert hc.dict()["applications"] == ['dns', 'ssh']

    hc = HeaderConstraints(ipProtocols="  ,  dns,")
    assert hc.dict()["ipProtocols"] == ['dns']

    hc = HeaderConstraints(ipProtocols=['tcp', 'udp'])
    assert hc.dict()["ipProtocols"] == ['tcp', 'udp']

    with pytest.raises(ValueError):
        HeaderConstraints(applications="")


def test_hop_repr_str():
    hop = Hop("node1", [
        Step(
            EnterInputIfaceStepDetail("in_iface1", "in_vrf1", "in_filter1"),
            "SENT_IN"),
        Step(RoutingStepDetail(
            [{"network": "1.1.1.1/24", "protocol": "bgp",
              "nextHopIp": "1.2.3.4"},
             {"network": "1.1.1.2/24", "protocol": "static",
              "nextHopIp": "1.2.3.5"}]), "FORWARDED"),
        Step(ExitOutputIfaceStepDetail("out_iface1", "out_filter1", None),
             "SENT_OUT")
    ])
    assert str(
        hop) == "node: node1\n steps: SENT_IN(in_iface1: in_filter1) -> FORWARDED(Routes: bgp [Network: 1.1.1.1/24, Next Hop IP:1.2.3.4],static [Network: 1.1.1.2/24, Next Hop IP:1.2.3.5]) -> SENT_OUT(out_iface1: out_filter1)"
>>>>>>> e56c582b


def test_disposition_detail():
    trace = Trace(disposition="DENIED_IN", hops=[Hop('node1', [
        {'action': 'BLOCKED', 'detail': {'inputInterface': 'in_iface1',
                                         'inputFilter': 'in_filter1'}}])])
    assert trace.disposition_reason() == "Flow was BLOCKED at in_iface1 by filter in_filter1"


def test_get_all_filters():
    trace = Trace(disposition="ACCEPTED", hops=[
        Hop('node1', [
            {'action': 'SENT_IN', 'detail': {'inputInterface': 'in_iface1',
                                             'inputFilter': 'in_filter1'}},
            {'action': 'FORWARDED', 'detail': {'routes': []}},
            {'action': 'SENT_OUT', 'detail': {'outputInterface': 'out_iface1',
                                              'outputFilter': 'out_filter1'}}]),
        Hop('node2', [
            {'action': 'SENT_IN', 'detail': {'inputInterface': 'in_iface2',
                                             'inputFilter': 'in_filter2'}},
            {'action': 'FORWARDED', 'detail': {'routes': []}},
            {'action': 'SENT_OUT', 'detail': {'outputInterface': 'out_iface2',
                                              'outputFilter': 'out_filter2'}}])
    ])
    assert trace.get_all_filters() == ['in_filter1', 'out_filter1', 'in_filter2', 'out_filter2']


if __name__ == "__main__":
    pytest.main()<|MERGE_RESOLUTION|>--- conflicted
+++ resolved
@@ -160,28 +160,6 @@
     hc = HeaderConstraints(dstPorts="10-20,33")
     assert hc.dict()["dstPorts"] == "10-20,33"
 
-<<<<<<< HEAD
-
-def test_trace():
-    trace = Trace(disposition='accepted', hops=[])
-    assert len(trace) == 0
-    with pytest.raises(IndexError):
-        assert trace[0]
-
-    trace = Trace(disposition='accepted', hops=[Hop('node1', [])])
-    assert len(trace) == 1
-    assert len(trace[0]) == 0
-
-    trace = Trace(disposition='accepted',
-                  hops=[Hop('node1',
-                            [{'action': 'secret_action'}])])
-    assert trace.final_detail() == {}
-
-    trace = Trace(disposition='accepted',
-                  hops=[Hop('node1',
-                            [{'action': 'secret_action', 'detail': 'secret'}])])
-    assert trace.final_detail() == 'secret'
-=======
     hc = HeaderConstraints(applications="dns,ssh")
     assert hc.dict()["applications"] == ['dns', 'ssh']
 
@@ -213,32 +191,6 @@
     ])
     assert str(
         hop) == "node: node1\n steps: SENT_IN(in_iface1: in_filter1) -> FORWARDED(Routes: bgp [Network: 1.1.1.1/24, Next Hop IP:1.2.3.4],static [Network: 1.1.1.2/24, Next Hop IP:1.2.3.5]) -> SENT_OUT(out_iface1: out_filter1)"
->>>>>>> e56c582b
-
-
-def test_disposition_detail():
-    trace = Trace(disposition="DENIED_IN", hops=[Hop('node1', [
-        {'action': 'BLOCKED', 'detail': {'inputInterface': 'in_iface1',
-                                         'inputFilter': 'in_filter1'}}])])
-    assert trace.disposition_reason() == "Flow was BLOCKED at in_iface1 by filter in_filter1"
-
-
-def test_get_all_filters():
-    trace = Trace(disposition="ACCEPTED", hops=[
-        Hop('node1', [
-            {'action': 'SENT_IN', 'detail': {'inputInterface': 'in_iface1',
-                                             'inputFilter': 'in_filter1'}},
-            {'action': 'FORWARDED', 'detail': {'routes': []}},
-            {'action': 'SENT_OUT', 'detail': {'outputInterface': 'out_iface1',
-                                              'outputFilter': 'out_filter1'}}]),
-        Hop('node2', [
-            {'action': 'SENT_IN', 'detail': {'inputInterface': 'in_iface2',
-                                             'inputFilter': 'in_filter2'}},
-            {'action': 'FORWARDED', 'detail': {'routes': []}},
-            {'action': 'SENT_OUT', 'detail': {'outputInterface': 'out_iface2',
-                                              'outputFilter': 'out_filter2'}}])
-    ])
-    assert trace.get_all_filters() == ['in_filter1', 'out_filter1', 'in_filter2', 'out_filter2']
 
 
 if __name__ == "__main__":

#   Copyright 2018 The Batfish Open Source Project
#
#   Licensed under the Apache License, Version 2.0 (the "License");
#   you may not use this file except in compliance with the License.
#   You may obtain a copy of the License at
#
#       http://www.apache.org/licenses/LICENSE-2.0
#
#   Unless required by applicable law or agreed to in writing, software
#   distributed under the License is distributed on an "AS IS" BASIS,
#   WITHOUT WARRANTIES OR CONDITIONS OF ANY KIND, either express or implied.
#   See the License for the specific language governing permissions and
#   limitations under the License.
import json

import pytest

from pybatfish.client.session import Session
from pybatfish.datamodel import Assertion, AssertionType
from pybatfish.exception import QuestionValidationException
from pybatfish.question.question import (_compute_docstring,
                                         _compute_var_help,
                                         _has_valid_ordered_variable_names,
                                         _load_question_dict,
                                         _load_questions_from_dir,
                                         _process_variables,

                                         _validate,
                                         list_questions,
                                         load_questions)

TEST_QUESTION_NAME = 'testQuestionName'
TEST_QUESTION_DICT = {
    'instance': {
        'instanceName': TEST_QUESTION_NAME,
        'description': 'a test question',
    }
}


@pytest.fixture()
def session():
    """Session associated with questions created in tests."""
<<<<<<< HEAD
    yield Session(logging.getLogger(__name__), load_questions=False)
=======
    yield Session()
>>>>>>> 77bdf95f


def test_min_length():
    numbers = {
        'minElements': 0,
        'minLength': 4,
        'type': 'string',
        'value': ['one', 'three', 'four', 'five', 'seven']
    }
    sample_question = {
        'instance': {
            'variables': {
                'numbers': numbers
            }
        }
    }
    expected_message = "\n   Length of value: 'one' for element : 0 of parameter: 'numbers' below minimum length: 4\n"
    with pytest.raises(QuestionValidationException) as err:
        _validate(sample_question)
    assert expected_message == str(err.value)


def test_valid_comparator():
    comparators = {
        'type': 'comparator',
        'value': '>'
    }
    sample_question = {
        'instance': {
            'comparators': comparators
        }
    }
    assert _validate(sample_question)


def test_validate_allowed_values():
    # Test that parameter validates based on "values", not "allowedValues"
    variable = {
        'allowedValues': ['obsolete value'],
        'type': 'string',
        'value': 'v1',
        'values': [{
            'name': 'v1'
        }]
    }
    sample_question = {
        'instance': {
            'variables': {
                'v': variable
            }
        }
    }
    assert _validate(sample_question)

    expected_message = "\n   Value: 'obsolete value' is not among allowed" \
                       + " values ['v1'] of parameter: 'v'\n"
    with pytest.raises(QuestionValidationException) as err:
        variable['value'] = 'obsolete value'
        _validate(sample_question)
    assert expected_message == str(err.value)


def test_validate_old_allowed_values():
    # Test that parameter with only "allowedValues" validates based on that
    variable = {
        'allowedValues': ['v1'],
        'type': 'string',
        'value': 'v1'
    }
    sample_question = {
        'instance': {
            'variables': {
                'v': variable
            }
        }
    }
    assert _validate(sample_question)

    expected_message = "\n   Value: 'bad value' is not among allowed values " \
                       + "['v1'] of parameter: 'v'\n"
    with pytest.raises(QuestionValidationException) as err:
        variable['value'] = 'bad value'
        _validate(sample_question)
    assert expected_message == str(err.value)


def test_validate_allowed_values_list():
    # Test that list parameter validates based on "values", not "allowedValues"
    variable = {
        'minElements': 0,
        'allowedValues': ['obsolete value'],
        'type': 'string',
        'value': ['v1'],
        'values': [{
            'name': 'v1'
        }]
    }
    sample_question = {
        'instance': {
            'variables': {
                'v': variable
            }
        }
    }
    assert _validate(sample_question)

    expected_message = "\n   Value: 'obsolete value' is not among allowed" \
                       + " values ['v1'] of parameter: 'v'\n"
    with pytest.raises(QuestionValidationException) as err:
        variable['value'][0] = 'obsolete value'
        _validate(sample_question)
    assert expected_message == str(err.value)


def test_validate_old_allowed_values_list():
    # Test that list parameter with only "allowedValues" validates based on that
    variable = {
        'minElements': 0,
        'allowedValues': ['v1'],
        'type': 'string',
        'value': ['v1']
    }
    sample_question = {
        'instance': {
            'variables': {
                'v': variable
            }
        }
    }
    assert _validate(sample_question)

    expected_message = "\n   Value: 'bad value' is not among allowed values " \
                       + "['v1'] of parameter: 'v'\n"
    with pytest.raises(QuestionValidationException) as err:
        variable['value'][0] = 'bad value'
        _validate(sample_question)
    assert expected_message == str(err.value)


def test_compute_docstring():
    assert _compute_docstring("foo", [], {}) == "foo"


def test_compute_var_help_with_no_allowed_values():
    var_data = {
        "optional": True,
        "description": "Desc",
        "type": "boolean"
    }
    expected_help = ":param v: Desc\n" \
                    + ":type v: boolean"
    assert _compute_var_help("v", var_data) == expected_help


def test_compute_var_help_with_allowed_values():
    var_data = {
        "optional": True,
        "description": "variable description",
        "values": [
            {"name": "v1", "description": "v1 description"},
            {"name": "v2", "description": "v2 description"}
        ],
        "type": "boolean"
    }
    expected_help = ":param v: variable description" \
                    + "\n    Allowed values:\n" \
                    + "\n    * v1: v1 description" \
                    + "\n    * v2: v2 description" \
                    + "\n:type v: boolean"
    assert _compute_var_help("v", var_data) == expected_help


def test_compute_var_help_with_new_and_old_allowed_values():
    var_data = {
        "allowedValues": ["deprecated v1"],
        "optional": True,
        "description": "variable description",
        "values": [{"name": "v1", "description": "allowed value description"}],
        "type": "boolean"
    }
    expected_help = ":param v: variable description" \
                    + "\n    Allowed values:\n" \
                    + "\n    * v1: allowed value description" \
                    + "\n:type v: boolean"
    assert _compute_var_help("v", var_data) == expected_help


def test_compute_var_help_with_old_allowed_values():
    var_data = {
        "allowedValues": ["v1"],
        "optional": True,
        "description": "variable description",
        "type": "boolean"
    }
    expected_help = ":param v: variable description" \
                    + "\n    Allowed values:\n" \
                    + "\n    * v1" \
                    + "\n:type v: boolean"
    assert _compute_var_help("v", var_data) == expected_help


def test_process_variables():
    """Test if variable names are returned in the correct order."""
    assert _process_variables("foo", None, None) == []

    variables = {
        "c": {
            "description": "c description",
            "optional": True,
            "type": "boolean",
            "displayName": "c display name"
        },
        "d": {
            "description": "d description",
            "optional": False,
            "type": "boolean",
            "displayName": "d display name"
        },
        "a": {
            "description": "a description",
            "optional": True,
            "type": "boolean",
            "displayName": "a display name"
        },
        "b": {
            "description": "b description",
            "optional": False,
            "type": "boolean",
            "displayName": "b display name"
        },
    }

    # default order: non-optional variables listed alphabetically
    # then optional variables listed alphabetically
    default_variables = ["b", "d", "a", "c"]

    # no ordered_variable_names returns variables in default order
    ordered_variable_names = []
    assert _process_variables("foo", variables,
                              ordered_variable_names) == default_variables

    # invalid ordered_variable_names returns variables in default order
    ordered_variable_names = ["d", "c", "b"]
    assert _process_variables("foo", variables,
                              ordered_variable_names) == default_variables

    # valid ordered_variable_names returns ordered_variable_names
    ordered_variable_names = ["d", "c", "b", "a"]
    assert _process_variables("foo", variables,
                              ordered_variable_names) == ordered_variable_names


def test_has_valid_ordered_variable_names():
    """Test if question has valid orderedVariableNames."""
    variables = {
        "a": {},
        "b": {},
        "c": {},
    }

    # empty ordered_variable_names returns False
    ordered_variable_names = []
    assert not _has_valid_ordered_variable_names(ordered_variable_names,
                                                 variables)

    # incomplete ordered_variable_names returns False
    ordered_variable_names = ["a"]
    assert not _has_valid_ordered_variable_names(ordered_variable_names,
                                                 variables)
    ordered_variable_names = ["a", "c"]
    assert not _has_valid_ordered_variable_names(ordered_variable_names,
                                                 variables)

    # complete ordered_variable_names but with duplicate returns False
    ordered_variable_names = ["a", "c", "b", "b"]
    assert not _has_valid_ordered_variable_names(ordered_variable_names,
                                                 variables)

    # ordered_variable_names with extraneous variable returns False
    ordered_variable_names = ["a", "c", "b", "d"]
    assert not _has_valid_ordered_variable_names(ordered_variable_names,
                                                 variables)

    # complete ordered_variable_names return True
    ordered_variable_names = ["a", "c", "b"]
    assert _has_valid_ordered_variable_names(ordered_variable_names, variables)


def test_load_dir_questions(tmpdir, session):
    dir = tmpdir.mkdir("questions")
    dir.join(TEST_QUESTION_NAME + ".json").write(json.dumps(TEST_QUESTION_DICT))
    loaded = _load_questions_from_dir(question_dir=dir.strpath,
                                      session=session)
    assert list(loaded.keys()) == [TEST_QUESTION_NAME]

    # test fault tolerance to bad questions
    dir.join("badq.json").write('{')
    loaded = _load_questions_from_dir(question_dir=dir.strpath,
                                      session=session)
    assert list(loaded.keys()) == [TEST_QUESTION_NAME]


def test_list_questions(tmpdir, session):
    dir = tmpdir.mkdir("questions")
    dir.join(TEST_QUESTION_NAME + ".json").write(json.dumps(TEST_QUESTION_DICT))
    load_questions(question_dir=dir.strpath, session=session)
    names = [q['name'] for q in list_questions()]
    assert names == [TEST_QUESTION_NAME]


def test_make_check(session):
    """Make a check out of the first available question."""
    name, q = _load_question_dict(TEST_QUESTION_DICT, session)
    qdict = q().make_check().dict()
    assert qdict.get('assertion') == Assertion(AssertionType.COUNT_EQUALS,
                                               0).dict()


def test_question_name(session):
    """Test user-set and default question names."""
    qname, qclass = _load_question_dict(TEST_QUESTION_DICT, session)

    has_name = qclass(question_name="manually set")
    assert has_name.get_name() == "manually set"

    inferred_name = qclass()
    assert inferred_name.get_name().startswith(
        '__{}_'.format(TEST_QUESTION_NAME))


def test_question_positional_args(session):
    """Test that a question constructor rejects positional arguments."""
    qname, qclass = _load_question_dict(TEST_QUESTION_DICT, session)
    with pytest.raises(TypeError):
        qclass("positional")


if __name__ == "__main__":
    pytest.main()<|MERGE_RESOLUTION|>--- conflicted
+++ resolved
@@ -41,11 +41,7 @@
 @pytest.fixture()
 def session():
     """Session associated with questions created in tests."""
-<<<<<<< HEAD
-    yield Session(logging.getLogger(__name__), load_questions=False)
-=======
-    yield Session()
->>>>>>> 77bdf95f
+    yield Session(load_questions=False)
 
 
 def test_min_length():

--- conflicted
+++ resolved
@@ -2,7 +2,6 @@
 from pybatfish.client.commands import *
 from pybatfish.question import bfq, load_questions  # noqa F401
 from pybatfish.exception import BatfishException  # noqa F401
-import pandas as pd
 
 import logging
 import pandas as pd
@@ -10,9 +9,5 @@
 bf_logger.setLevel(logging.WARN)
 
 load_questions()
-<<<<<<< HEAD
-pd.set_option('max_colwidth',250)
-=======
 
-pd.compat.PY3 = True
->>>>>>> e0a7466a
+pd.compat.PY3 = True
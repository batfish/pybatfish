--- conflicted
+++ resolved
@@ -6,7 +6,7 @@
    "source": [
     "# Provably safe ACL and firewall rule changes\n",
     "\n",
-    "Changing ACLs or firewall rules is one of the riskiest updates to a network. Even a small error can block connectivity for a large set of critical services or open up sensitive resources to the world at large. \n",
+    "Changing ACLs or firewall rules is one of the riskiest update to the network. Even a small error can block connectivity for a large set of critical services or open up sensitive resources to the world at large. \n",
     "\n",
     "This notebook shows a 3-step process that uses Batfish to make provably safe and correct changes to ACLs and firewall rules, which we generally call filters. For a broader view of Batfish's support for analyzing filters, check out the [\"Analyzing ACLs and Firewall Rules\" notebook](Analyzing%20ACLs%20and%20Firewall%20Rules.ipynb).\n",
     "![Analytics](https://ga-beacon.appspot.com/UA-100596389-3/open-source/pybatfish/jupyter_notebooks/provably-safe-acl-and-firewall-changes?pixel&useReferer) "
@@ -18,7 +18,7 @@
    "source": [
     "## Change scenario\n",
     "\n",
-    "In this notebook, the goal is to update a filter to permit HTTP traffic (ports 80 and 8080) from one subnet to another. We will implement this by adding a rule to permit this traffic to our filter, and we will then use Batfish to check if the implementation was correct."
+    "We mimic a scenario where we want to permit HTTP traffic (ports 80 and 8080) from one subnet to another. We will implement this by adding a rule to permit this traffic to our filter, and we will then use Batfish to check if the implementation was correct."
    ]
   },
   {
@@ -42,7 +42,7 @@
    "cell_type": "markdown",
    "metadata": {},
    "source": [
-    "## Initialize the current (pre-change) snapshot\n",
+    "## Intialize the current (pre-change) snapshot\n",
     "\n",
     "We start by initializing the pre-change snapshot. In our example, the snapshot contains two devices, and we'll change the ACL on `rtr-with-acl`, whose configuration can be seen [here](networks/example-filters/current/configs/rtr-with-acl.cfg). "
    ]
@@ -82,7 +82,7 @@
    "source": [
     "## Step 1:  Ensure that the intended traffic is not already permitted\n",
     "\n",
-    "Before we make the change to allow the intended traffic, we verify that that traffic is not already permitted — because if it is, we do not need to change anything. We accomplish this using the `reachfilter` question. Given a space of flows, specified using header fields such as source and destination addresses and ports, and a matching condition (e.g., permit, deny) as input, this question finds flows that satisfy the condition. If it reports no flows, then it is guaranteed that no flow within the space satisfies the condition. "
+    "Before we make the change to allow the intended traffic, we verify that that traffic is not already permitted---because if it is, we are done and do not need to do anything. We accomplish this using the `reachfilter` question. Given a space of flows, specified using header fields such as source and destination addresses and ports, and a matching condition (e.g., permit, deny) as input, this question finds flows that satisfy the condition. If it reports no flows, that implies a guarantee that no flow within the space satisfies the condition. "
    ]
   },
   {
@@ -151,7 +151,7 @@
    "cell_type": "markdown",
    "metadata": {},
    "source": [
-    "Since the query above did not find any result, we know with certainty that no flow within the specified space is already permitted. We can now proceed. If some flow is returned as part of the query, we may want to delete the filter line that permits that flow before we update the filter."
+    "Since the query above did not find any result, we know with certainty that no flow within the specified space is already permitted. We can now proceed. If some flow is returned as part of the query, we may want to first delete the corresponding line. "
    ]
   },
   {
@@ -160,7 +160,7 @@
    "source": [
     "## Step 2: Ensure that the intended traffic is permitted in the candidate change\n",
     "\n",
-    "Assume that we implemented the change as shown by the diff below and stored at `CANDIDATE1_SNAPSHOT_PATH` (see next cell). \n",
+    "Assume that we implemented the change as shown by the diff below and stored at `CANDIDATE1_SNAPSHOT_PATH` (see below). \n",
     "\n",
     "```\n",
     "diff -r networks/example-filters/current/configs/rtr-with-acl.cfg \\ \n",
@@ -176,42 +176,6 @@
   {
    "cell_type": "code",
    "execution_count": 4,
-   "metadata": {},
-   "outputs": [
-    {
-     "data": {
-      "text/plain": [
-       "'candidate1'"
-      ]
-     },
-     "execution_count": 4,
-     "metadata": {},
-     "output_type": "execute_result"
-    }
-   ],
-   "source": [
-    "# Load the candidate change\n",
-    "CANDIDATE1_SNAPSHOT_NAME = \"candidate1\"\n",
-    "CANDIDATE1_SNAPSHOT_PATH = \"networks/example-filters/candidate1\"\n",
-    "bf_init_snapshot(CANDIDATE1_SNAPSHOT_PATH, name=CANDIDATE1_SNAPSHOT_NAME, overwrite=True)\n",
-    "\n",
-<<<<<<< HEAD
-=======
-    "bf_init_snapshot(CANDIDATE1_SNAPSHOT_PATH, name=CANDIDATE1_SNAPSHOT_NAME, overwrite=True)"
-   ]
-  },
-  {
-   "cell_type": "markdown",
-   "metadata": {},
-   "source": [
-    "## Step 2: Ensure that the intended traffic is now permitted\n",
-    "\n",
-    "We run the same query as in Step 1 above, but on the candidate1 snapshot."
-   ]
-  },
-  {
-   "cell_type": "code",
-   "execution_count": 5,
    "metadata": {},
    "outputs": [
     {
@@ -260,7 +224,11 @@
     }
    ],
    "source": [
->>>>>>> c3570d9d
+    "# Load the candidate change\n",
+    "CANDIDATE1_SNAPSHOT_NAME = \"candidate1\"\n",
+    "CANDIDATE1_SNAPSHOT_PATH = \"networks/example-filters/candidate1\"\n",
+    "bf_init_snapshot(CANDIDATE1_SNAPSHOT_PATH, name=CANDIDATE1_SNAPSHOT_NAME, overwrite=True)\n",
+    "\n",
     "# Check if any flow in the intended traffic is denied in candidate1 snapshot\n",
     "answer = bfq.reachfilter(src=src_prefix,\n",
     "                         dst=dst_prefix,\n",
@@ -285,58 +253,58 @@
    "source": [
     "## Step 3: Ensure that no collateral damage has occurred\n",
     "\n",
-    "Typically, engineers will stop change validation after checking that the intended traffic has been successfully permitted by the change. However, for safety and correctness, we must also check that no traffic outside of the intended space has been impacted — that is, our change has not caused collateral damage. \n",
-    "\n",
-    "We can verify this using a \"differential\" version of the `reachfilter` question that compares two snapshots. The query below compares the candidate1 and initial snapshots, and is asking Batfish if there is *any* flow outside of the intended traffic that the two snapshots treat differently (i.e., one of them permits and the other rejects, or vice versa). The \"outside\" part is specified using the `complementHeaderSpace` flag. If this query returns no result, then combined with the result above, we have ensured that the change is completely correct."
-   ]
-  },
-  {
-   "cell_type": "code",
-   "execution_count": 6,
+    "Typically, engineers will stop change validation after checking that the intended traffic has been successfully permitted by the change. However, for safety and correctness, we must also check that no traffic outside of the intended space has been impacted--that is, our change has not caused collateral damage. \n",
+    "\n",
+    "We can verify that by using a \"differential\" version of the `reachfilter` question that compares two snapshots. The query below compares the candidate1 and initial snapshots, and is asking Batfish if there is *any* flow outside of the intended traffic that the two snapshots treat differently (i.e., one of them permits and the other rejects, or vice versa). The \"outside\" part is specified using the `complementHeaderSpace` flag. If this query, returns no result, then combined with the result above, we have ensured that the change is completely correct."
+   ]
+  },
+  {
+   "cell_type": "code",
+   "execution_count": 5,
    "metadata": {},
    "outputs": [
     {
      "data": {
       "text/html": [
        "<style  type=\"text/css\" >\n",
-       "    #T_f717d734_bbdc_11e8_93d9_c4b301cae04drow0_col0 {\n",
-       "            text-align:  left;\n",
-       "            vertical-align:  top;\n",
-       "        }    #T_f717d734_bbdc_11e8_93d9_c4b301cae04drow0_col1 {\n",
-       "            text-align:  left;\n",
-       "            vertical-align:  top;\n",
-       "        }    #T_f717d734_bbdc_11e8_93d9_c4b301cae04drow0_col2 {\n",
-       "            text-align:  left;\n",
-       "            vertical-align:  top;\n",
-       "        }    #T_f717d734_bbdc_11e8_93d9_c4b301cae04drow0_col3 {\n",
-       "            text-align:  left;\n",
-       "            vertical-align:  top;\n",
-       "        }    #T_f717d734_bbdc_11e8_93d9_c4b301cae04drow0_col4 {\n",
-       "            text-align:  left;\n",
-       "            vertical-align:  top;\n",
-       "        }    #T_f717d734_bbdc_11e8_93d9_c4b301cae04drow0_col5 {\n",
-       "            text-align:  left;\n",
-       "            vertical-align:  top;\n",
-       "        }    #T_f717d734_bbdc_11e8_93d9_c4b301cae04drow0_col6 {\n",
-       "            text-align:  left;\n",
-       "            vertical-align:  top;\n",
-       "        }    #T_f717d734_bbdc_11e8_93d9_c4b301cae04drow0_col7 {\n",
-       "            text-align:  left;\n",
-       "            vertical-align:  top;\n",
-       "        }    #T_f717d734_bbdc_11e8_93d9_c4b301cae04drow0_col8 {\n",
-       "            text-align:  left;\n",
-       "            vertical-align:  top;\n",
-       "        }    #T_f717d734_bbdc_11e8_93d9_c4b301cae04drow0_col9 {\n",
-       "            text-align:  left;\n",
-       "            vertical-align:  top;\n",
-       "        }    #T_f717d734_bbdc_11e8_93d9_c4b301cae04drow0_col10 {\n",
-       "            text-align:  left;\n",
-       "            vertical-align:  top;\n",
-       "        }    #T_f717d734_bbdc_11e8_93d9_c4b301cae04drow0_col11 {\n",
+       "    #T_ef65fcda_bc59_11e8_8324_c4b301cae04drow0_col0 {\n",
+       "            text-align:  left;\n",
+       "            vertical-align:  top;\n",
+       "        }    #T_ef65fcda_bc59_11e8_8324_c4b301cae04drow0_col1 {\n",
+       "            text-align:  left;\n",
+       "            vertical-align:  top;\n",
+       "        }    #T_ef65fcda_bc59_11e8_8324_c4b301cae04drow0_col2 {\n",
+       "            text-align:  left;\n",
+       "            vertical-align:  top;\n",
+       "        }    #T_ef65fcda_bc59_11e8_8324_c4b301cae04drow0_col3 {\n",
+       "            text-align:  left;\n",
+       "            vertical-align:  top;\n",
+       "        }    #T_ef65fcda_bc59_11e8_8324_c4b301cae04drow0_col4 {\n",
+       "            text-align:  left;\n",
+       "            vertical-align:  top;\n",
+       "        }    #T_ef65fcda_bc59_11e8_8324_c4b301cae04drow0_col5 {\n",
+       "            text-align:  left;\n",
+       "            vertical-align:  top;\n",
+       "        }    #T_ef65fcda_bc59_11e8_8324_c4b301cae04drow0_col6 {\n",
+       "            text-align:  left;\n",
+       "            vertical-align:  top;\n",
+       "        }    #T_ef65fcda_bc59_11e8_8324_c4b301cae04drow0_col7 {\n",
+       "            text-align:  left;\n",
+       "            vertical-align:  top;\n",
+       "        }    #T_ef65fcda_bc59_11e8_8324_c4b301cae04drow0_col8 {\n",
+       "            text-align:  left;\n",
+       "            vertical-align:  top;\n",
+       "        }    #T_ef65fcda_bc59_11e8_8324_c4b301cae04drow0_col9 {\n",
+       "            text-align:  left;\n",
+       "            vertical-align:  top;\n",
+       "        }    #T_ef65fcda_bc59_11e8_8324_c4b301cae04drow0_col10 {\n",
+       "            text-align:  left;\n",
+       "            vertical-align:  top;\n",
+       "        }    #T_ef65fcda_bc59_11e8_8324_c4b301cae04drow0_col11 {\n",
        "            text-align:  left;\n",
        "            vertical-align:  top;\n",
        "        }</style>  \n",
-       "<table id=\"T_f717d734_bbdc_11e8_93d9_c4b301cae04d\" > \n",
+       "<table id=\"T_ef65fcda_bc59_11e8_8324_c4b301cae04d\" > \n",
        "<thead>    <tr> \n",
        "        <th class=\"blank level0\" ></th> \n",
        "        <th class=\"col_heading level0 col0\" >Node</th> \n",
@@ -353,24 +321,24 @@
        "        <th class=\"col_heading level0 col11\" >Delta_Trace</th> \n",
        "    </tr></thead> \n",
        "<tbody>    <tr> \n",
-       "        <th id=\"T_f717d734_bbdc_11e8_93d9_c4b301cae04dlevel0_row0\" class=\"row_heading level0 row0\" >0</th> \n",
-       "        <td id=\"T_f717d734_bbdc_11e8_93d9_c4b301cae04drow0_col0\" class=\"data row0 col0\" >rtr-with-acl</td> \n",
-       "        <td id=\"T_f717d734_bbdc_11e8_93d9_c4b301cae04drow0_col1\" class=\"data row0 col1\" >acl_in</td> \n",
-       "        <td id=\"T_f717d734_bbdc_11e8_93d9_c4b301cae04drow0_col2\" class=\"data row0 col2\" >rtr-with-acl->[10.10.10.0:0->18.18.18.32:80 proto: TCP dscp:0 ecn:0 fragOff:0 length:0 state:NEW flags: n/a</td> \n",
-       "        <td id=\"T_f717d734_bbdc_11e8_93d9_c4b301cae04drow0_col3\" class=\"data row0 col3\" >In both</td> \n",
-       "        <td id=\"T_f717d734_bbdc_11e8_93d9_c4b301cae04drow0_col4\" class=\"data row0 col4\" >PERMIT</td> \n",
-       "        <td id=\"T_f717d734_bbdc_11e8_93d9_c4b301cae04drow0_col5\" class=\"data row0 col5\" >DENY</td> \n",
-       "        <td id=\"T_f717d734_bbdc_11e8_93d9_c4b301cae04drow0_col6\" class=\"data row0 col6\" >23</td> \n",
-       "        <td id=\"T_f717d734_bbdc_11e8_93d9_c4b301cae04drow0_col7\" class=\"data row0 col7\" >101</td> \n",
-       "        <td id=\"T_f717d734_bbdc_11e8_93d9_c4b301cae04drow0_col8\" class=\"data row0 col8\" >462 permit tcp 10.10.10.0/24 18.18.18.0/26 eq 80</td> \n",
-       "        <td id=\"T_f717d734_bbdc_11e8_93d9_c4b301cae04drow0_col9\" class=\"data row0 col9\" >2020 deny tcp any any</td> \n",
-       "        <td id=\"T_f717d734_bbdc_11e8_93d9_c4b301cae04drow0_col10\" class=\"data row0 col10\" >Flow permitted by 'extended ipv4 access-list' named 'acl_in', index 23: 462 permit tcp 10.10.10.0/24 18.18.18.0/26 eq 80</td> \n",
-       "        <td id=\"T_f717d734_bbdc_11e8_93d9_c4b301cae04drow0_col11\" class=\"data row0 col11\" >Flow denied by 'extended ipv4 access-list' named 'acl_in', index 101: 2020 deny tcp any any</td> \n",
+       "        <th id=\"T_ef65fcda_bc59_11e8_8324_c4b301cae04dlevel0_row0\" class=\"row_heading level0 row0\" >0</th> \n",
+       "        <td id=\"T_ef65fcda_bc59_11e8_8324_c4b301cae04drow0_col0\" class=\"data row0 col0\" >rtr-with-acl</td> \n",
+       "        <td id=\"T_ef65fcda_bc59_11e8_8324_c4b301cae04drow0_col1\" class=\"data row0 col1\" >acl_in</td> \n",
+       "        <td id=\"T_ef65fcda_bc59_11e8_8324_c4b301cae04drow0_col2\" class=\"data row0 col2\" >rtr-with-acl->[10.10.10.0:0->18.18.18.32:80 proto: TCP dscp:0 ecn:0 fragOff:0 length:0 state:NEW flags: n/a</td> \n",
+       "        <td id=\"T_ef65fcda_bc59_11e8_8324_c4b301cae04drow0_col3\" class=\"data row0 col3\" >In both</td> \n",
+       "        <td id=\"T_ef65fcda_bc59_11e8_8324_c4b301cae04drow0_col4\" class=\"data row0 col4\" >PERMIT</td> \n",
+       "        <td id=\"T_ef65fcda_bc59_11e8_8324_c4b301cae04drow0_col5\" class=\"data row0 col5\" >DENY</td> \n",
+       "        <td id=\"T_ef65fcda_bc59_11e8_8324_c4b301cae04drow0_col6\" class=\"data row0 col6\" >23</td> \n",
+       "        <td id=\"T_ef65fcda_bc59_11e8_8324_c4b301cae04drow0_col7\" class=\"data row0 col7\" >101</td> \n",
+       "        <td id=\"T_ef65fcda_bc59_11e8_8324_c4b301cae04drow0_col8\" class=\"data row0 col8\" >462 permit tcp 10.10.10.0/24 18.18.18.0/26 eq 80</td> \n",
+       "        <td id=\"T_ef65fcda_bc59_11e8_8324_c4b301cae04drow0_col9\" class=\"data row0 col9\" >2020 deny tcp any any</td> \n",
+       "        <td id=\"T_ef65fcda_bc59_11e8_8324_c4b301cae04drow0_col10\" class=\"data row0 col10\" >Flow permitted by 'extended ipv4 access-list' named 'acl_in', index 23: 462 permit tcp 10.10.10.0/24 18.18.18.0/26 eq 80</td> \n",
+       "        <td id=\"T_ef65fcda_bc59_11e8_8324_c4b301cae04drow0_col11\" class=\"data row0 col11\" >Flow denied by 'extended ipv4 access-list' named 'acl_in', index 101: 2020 deny tcp any any</td> \n",
        "    </tr></tbody> \n",
        "</table> "
       ],
       "text/plain": [
-       "<pandas.io.formats.style.Styler at 0x11804af28>"
+       "<pandas.io.formats.style.Styler at 0x1162829b0>"
       ]
      },
      "metadata": {},
@@ -394,13 +362,9 @@
    "cell_type": "markdown",
    "metadata": {},
    "source": [
-<<<<<<< HEAD
     "As we can see, unfortunately, we do get some results. In particular, we have accidentally allowed traffic that we didn't intend to. The column `Flow` shows a flow that the two snapshots treat differently. In particular, this is flow with destination IP address 18.18.18.32, which is *outside* of the address range 18.18.18.0/27 that we wanted to permit. The columns that start with `Base_` show how the CANDIDATE1_SNAPSHOT treats that flow, and those that start with `Delta_` show how CURRENT_SNAPSHOT treats the flow. As show, the candidate snapshot permits the flow while the current snapshot denies it. That means we've accidentally opened up more space than we intended. \n",
-=======
-    "Unfortunately, we do get a result, indicating that at least one flow outside of the intended space will be treated differently than before. The column `Flow` shows the example flow that the two snapshots treat differently. The columns that start with `Base_` show how the candidate snapshot treats that flow, and those that start with `Delta_` show how the current snapshot treats the flow. As shown by the `Action` columns, the candidate snapshot permits the flow while the current snapshot denies it, meaning that we've accidentally opened up more space than we intended. \n",
->>>>>>> c3570d9d
-    "\n",
-    "The root cause of the problem is apparent if we look at the diff above more carefully. The updated ACL permits destination prefix 18.18.18.0/26 rather than the intended 18.18.18.0/27. We need to fix this."
+    "\n",
+    "The root cause of the problem is apparent if we look at the diff above more carefully. We ended permitting 18.18.18.0/26 destination prefix as opposed to 18.18.18.0/27. We thus need to fix this."
    ]
   },
   {
@@ -409,7 +373,7 @@
    "source": [
     "## Step 2 (again): Ensure that the intended traffic is permitted in the candidate change\n",
     "\n",
-    "Assume that we implemented another candidate change as shown by the diff below and stored at `CANDIDATE2_SNAPSHOT_PATH` (see next cell). \n",
+    "Assume that we implemented another candidate change as shown by the diff below and stored at `CANDIDATE2_SNAPSHOT_PATH` (see below). \n",
     "\n",
     "```\n",
     "diff -r networks/example-filters/current/configs/rtr-with-acl.cfg \\ \n",
@@ -424,7 +388,7 @@
   },
   {
    "cell_type": "code",
-   "execution_count": 8,
+   "execution_count": 6,
    "metadata": {},
    "outputs": [
     {
@@ -493,7 +457,7 @@
    "cell_type": "markdown",
    "metadata": {},
    "source": [
-    "As before, we get no results, which means that no flow in the intended space is being denied; we correctly permitted all intended traffic. "
+    "As before, we got no results, which means that no flow in the intended traffic is being denied, and we thus correctly permitted all intended traffic. "
    ]
   },
   {
@@ -502,12 +466,12 @@
    "source": [
     "## Step 3 (again): Ensure that no collateral damage has occurred\n",
     "\n",
-    "Now, let's also check again that no other traffic is impacted."
-   ]
-  },
-  {
-   "cell_type": "code",
-   "execution_count": 9,
+    "Now, lets also check again that no other traffic is impacted."
+   ]
+  },
+  {
+   "cell_type": "code",
+   "execution_count": 7,
    "metadata": {},
    "outputs": [
     {
@@ -577,11 +541,7 @@
    "cell_type": "markdown",
    "metadata": {},
    "source": [
-<<<<<<< HEAD
     "We got no results again! That implies this change is completely correct: It allows all traffic that we meant to allow and has no impact of other traffic. Therefore we can apply it with full confidence that it will have the exact desired behavior."
-=======
-    "This time, we got no collateral damage results! Thus, this change is completely correct: It allows all traffic that we meant to allow and has no impact on any other traffic. "
->>>>>>> c3570d9d
    ]
   },
   {

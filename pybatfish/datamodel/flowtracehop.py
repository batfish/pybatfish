#   Copyright 2018 The Batfish Open Source Project
#
#   Licensed under the Apache License, Version 2.0 (the "License");
#   you may not use this file except in compliance with the License.
#   You may obtain a copy of the License at
#
#       http://www.apache.org/licenses/LICENSE-2.0
#
#   Unless required by applicable law or agreed to in writing, software
#   distributed under the License is distributed on an "AS IS" BASIS,
#   WITHOUT WARRANTIES OR CONDITIONS OF ANY KIND, either express or implied.
#   See the License for the specific language governing permissions and
#   limitations under the License.

from pybatfish.datamodel.edge import Edge
from pybatfish.datamodel.flow import Flow


class FlowTraceHop:
    def __init__(self, dictionary):
        self.edge = Edge(dictionary["edge"])
        self.routes = list(dictionary.get("routes", []))
        transformed_flow = dictionary.get("transformedFlow")
        self.transformedFlow = Flow(
            transformed_flow) if transformed_flow else None

    def __str__(self):
<<<<<<< HEAD
        return "{}\n    Route(s):\n    {}{}".format(
            self.edge,
            "\n    ".join(self.routes),
            "\n    Transformed flow: " + str(
                self.transformedFlow) if self.transformedFlow else ""

        )
=======
        ret_str = "{}\n    Route(s):\n    {}".format(self.edge, "\n    ".join(
            self.routes))
        if self.transformedFlow:
            ret_str += "\n    Transformed flow: {}".format(self.transformedFlow)
        return ret_str
>>>>>>> eb776705
<|MERGE_RESOLUTION|>--- conflicted
+++ resolved
@@ -25,18 +25,8 @@
             transformed_flow) if transformed_flow else None
 
     def __str__(self):
-<<<<<<< HEAD
-        return "{}\n    Route(s):\n    {}{}".format(
-            self.edge,
-            "\n    ".join(self.routes),
-            "\n    Transformed flow: " + str(
-                self.transformedFlow) if self.transformedFlow else ""
-
-        )
-=======
         ret_str = "{}\n    Route(s):\n    {}".format(self.edge, "\n    ".join(
             self.routes))
         if self.transformedFlow:
             ret_str += "\n    Transformed flow: {}".format(self.transformedFlow)
-        return ret_str
->>>>>>> eb776705
+        return ret_str
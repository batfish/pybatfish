--- conflicted
+++ resolved
@@ -28,14 +28,7 @@
 
     def __str__(self):
         ret_str = ""
-<<<<<<< HEAD
-        for hop_num in range(len(self.flowTraceHops)):
-            ret_str += str(hop_num + 1) + " " + str(
-                self.flowTraceHops[hop_num]) + "\n"
-        ret_str += self.notes + "\n"
-=======
         for hop_num, hop in enumerate(self.flowTraceHops):
             ret_str += "{} {}\n".format(hop_num + 1, hop)
         ret_str += "{}\n".format(self.notes)
->>>>>>> eb776705
         return ret_str
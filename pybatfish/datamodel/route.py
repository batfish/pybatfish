# coding=utf-8
#   Copyright 2018 The Batfish Open Source Project
#
#   Licensed under the Apache License, Version 2.0 (the "License");
#   you may not use this file except in compliance with the License.
#   You may obtain a copy of the License at
#
#       http://www.apache.org/licenses/LICENSE-2.0
#
#   Unless required by applicable law or agreed to in writing, software
#   distributed under the License is distributed on an "AS IS" BASIS,
#   WITHOUT WARRANTIES OR CONDITIONS OF ANY KIND, either express or implied.
#   See the License for the specific language governing permissions and
#   limitations under the License.
<<<<<<< HEAD
from typing import Dict, Iterable, List, Optional, Text  # noqa: F401
=======
from typing import Any, Dict, Iterable, List, Optional, Text  # noqa: F401
>>>>>>> 9acaa069

import attr

from pybatfish.datamodel.primitives import DataModelElement

__all__ = ["BgpRoute", "BgpRouteConstraints", "BgpRouteDiff", "BgpRouteDiffs"]


@attr.s(frozen=True)
class BgpRoute(DataModelElement):
    """A BGP routing advertisement.

    :ivar network: The network prefix advertised by the route.
    :ivar asPath: The AS path of the route.
    :ivar communities: The communities of the route.
    :ivar localPreference: The local preference of the route.
    :ivar metric: The metric of the route.
    :ivar originatorIp: The IP address of the originator of the route.
    :ivar originType: The origin type of the route.
    :ivar sourceProtocol: The source protocol of the route.
    """

    network = attr.ib(type=str)
    originatorIp = attr.ib(type=str)
    originType = attr.ib(type=str)
    protocol = attr.ib(type=str)
    asPath = attr.ib(type=list, default=[])
    communities = attr.ib(type=list, default=[])
    localPreference = attr.ib(type=int, default=0)
    metric = attr.ib(type=int, default=0)
    sourceProtocol = attr.ib(type=str, default=None)

    @classmethod
    def from_dict(cls, json_dict):
        # type: (Dict) -> BgpRoute
        return BgpRoute(
            json_dict["network"],
            json_dict["originatorIp"],
            json_dict["originType"],
            json_dict["protocol"],
            json_dict.get("asPath", []),
            json_dict.get("communities", []),
            json_dict.get("localPreference", 0),
            json_dict.get("metric", 0),
            json_dict.get("srcProtocol", None),
        )

    def dict(self):
        # type: () -> Dict
        return {
            # needed for batfish jackson deserialization
            "class": "org.batfish.datamodel.BgpRoute",
            "network": self.network,
            "asPath": self.asPath,
            "communities": self.communities,
            "localPreference": self.localPreference,
            "metric": self.metric,
            "originatorIp": self.originatorIp,
            "originType": self.originType,
            "protocol": self.protocol,
            "srcProtocol": self.sourceProtocol,
        }

    def _repr_html_(self):
        # type: () -> str
        return "<br>".join(self._repr_html_lines())

    def _repr_html_lines(self):
        # type: () -> List[str]
        lines = []
        lines.append("Network: {node}".format(node=self.network))
        lines.append("AS Path: {asPath}".format(asPath=self.asPath))
        # using a join on strings removes quotes around individual communities
        lines.append("Communities: [%s]" % ", ".join(map(str, self.communities)))
        lines.append("Local Preference: %s" % self.localPreference)
        lines.append("Metric: %s" % self.metric)
        lines.append("Originator IP: %s" % self.originatorIp)
        lines.append("Origin Type: %s" % self.originType)
        lines.append("Protocol: %s" % self.protocol)
        lines.append("Source Protocol: %s" % self.sourceProtocol)
        return lines


# convert a list of strings into a single comma-separated string
def _longspace_brc_converter(value):
    # type: (Any) -> Optional[Text]
    if value is None or isinstance(value, str):
        return value
    if isinstance(value, Iterable):
        result = ",".join(value)  # type: Text
        return result
    raise ValueError("Invalid value {}".format(value))


# convert a string into a singleton list
def _string_list_brc_converter(value):
    # type: (Any) -> Optional[List[Text]]
    if value is None or isinstance(value, list):
        return value
    elif isinstance(value, str):
        return [value]
    raise ValueError("Invalid value {}".format(value))


@attr.s(frozen=True)
class BgpRouteConstraints(DataModelElement):
    """Constraints on a BGP route announcement.

    Specify constraints on route announcements by specifying allowed values
    in each field of the announcement.

    :ivar prefix: Allowed prefixes as a list of prefix ranges (e.g., "0.0.0.0/0:0-32")
    :ivar complementPrefix: A flag indicating that all prefixes except the ones in prefix are allowed
    :ivar localPreference: List of allowed local preference integer ranges, as a string
    :ivar med: List of allowed MED integer ranges, as a string
    :ivar communities: List of allowed and disallowed community regexes
    :ivar asPath: List of allowed and disallowed AS-path regexes
    """

    prefix = attr.ib(
        default=None, type=Optional[List[str]], converter=_string_list_brc_converter
    )
    complementPrefix = attr.ib(default=None, type=Optional[bool])
    localPreference = attr.ib(
        default=None, type=Optional[str], converter=_longspace_brc_converter
    )
    med = attr.ib(default=None, type=Optional[str], converter=_longspace_brc_converter)
    communities = attr.ib(
        default=None, type=Optional[List[str]], converter=_string_list_brc_converter
    )
    asPath = attr.ib(
        default=None, type=Optional[List[str]], converter=_string_list_brc_converter
    )

    @classmethod
    def from_dict(cls, json_dict):
        return BgpRouteConstraints(
            prefix=json_dict.get("prefix"),
            complementPrefix=json_dict.get("complementPrefix"),
            localPreference=json_dict.get("localPreference"),
            med=json_dict.get("med"),
            communities=json_dict.get("communities"),
            asPath=json_dict.get("asPath"),
        )


@attr.s(frozen=True)
class BgpRouteDiff(DataModelElement):
    """A difference between two BGP routes.

    :ivar fieldName: A Flow field name that has changed.
    :ivar oldValue: The old value of the field.
    :ivar newValue: The new value of the field.
    """

    fieldName = attr.ib(type=str)
    oldValue = attr.ib(type=str)
    newValue = attr.ib(type=str)

    @classmethod
    def from_dict(cls, json_dict):
        # type: (Dict) -> BgpRouteDiff
        return BgpRouteDiff(
            json_dict["fieldName"], json_dict["oldValue"], json_dict["newValue"]
        )

    def _repr_html_(self):
        # type: () -> str
        # special pretty printing for certain field names
        prettyNames = {
            "asPath": "AS Path",
            "localPreference": "Local Preference",
            "metric": "Metric",
            "originatorIp": "Originator IP",
            "originType": "Origin Type",
            "sourceProtocol": "Source Protocol",
        }
        if self.fieldName in prettyNames:
            prettyFieldName = prettyNames[self.fieldName]
        else:
            # by default, just capitalize the field name
            prettyFieldName = self.fieldName.capitalize()
        return "{fieldName}: {oldValue} --> {newValue}".format(
            fieldName=prettyFieldName, oldValue=self.oldValue, newValue=self.newValue
        )


@attr.s(frozen=True)
class BgpRouteDiffs(DataModelElement):
    """A set of differences between two BGP routes.

    :ivar diffs: The set of BgpRouteDiff objects.
    """

    diffs = attr.ib(type=List[BgpRouteDiff])

    @classmethod
    def from_dict(cls, json_dict):
        # type: (Dict) -> BgpRouteDiffs
        return BgpRouteDiffs(
            [
                BgpRouteDiff.from_dict(route_dict)
                for route_dict in json_dict.get("diffs", [])
            ]
        )

    def _repr_html_(self):
        # type: () -> str
        return "<br>".join(diff._repr_html_() for diff in self.diffs)<|MERGE_RESOLUTION|>--- conflicted
+++ resolved
@@ -12,11 +12,7 @@
 #   WITHOUT WARRANTIES OR CONDITIONS OF ANY KIND, either express or implied.
 #   See the License for the specific language governing permissions and
 #   limitations under the License.
-<<<<<<< HEAD
-from typing import Dict, Iterable, List, Optional, Text  # noqa: F401
-=======
 from typing import Any, Dict, Iterable, List, Optional, Text  # noqa: F401
->>>>>>> 9acaa069
 
 import attr
 

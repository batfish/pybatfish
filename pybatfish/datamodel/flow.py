# coding=utf-8
#   Copyright 2018 The Batfish Open Source Project
#
#   Licensed under the Apache License, Version 2.0 (the "License");
#   you may not use this file except in compliance with the License.
#   You may obtain a copy of the License at
#
#       http://www.apache.org/licenses/LICENSE-2.0
#
#   Unless required by applicable law or agreed to in writing, software
#   distributed under the License is distributed on an "AS IS" BASIS,
#   WITHOUT WARRANTIES OR CONDITIONS OF ANY KIND, either express or implied.
#   See the License for the specific language governing permissions and
#   limitations under the License.
import re
from typing import Any, Dict, Iterable, List, Optional, Text  # noqa: F401

import attr
import six

from pybatfish.util import escape_html
from .primitives import DataModelElement, Edge

__all__ = [
    'Flow',
    'FlowTrace',
    'FlowTraceHop',
    'HeaderConstraints',
    'Hop',
    'MatchTcpFlags',
    'PathConstraints',
    'TcpFlags',
    'Trace'
]


@attr.s(frozen=True)
class Flow(DataModelElement):
    """A concrete IPv4 flow.

    Noteworthy attributes for flow inspection/filtering:

    :ivar srcIP: Source IP of the flow
    :ivar dstIP: Destination IP of the flow
    :ivar srcPort: Source port of the flow
    :ivar dstPort: Destionation port of the flow
    :ivar ipProtocol: the IP protocol of the flow
        (as integer, e.g., 1=ICMP, 6=TCP, 17=UDP)
    :ivar ingressNode: the node where the flow started (or entered the network)
    :ivar ingressInteface: the interface name where the flow started (or entered the network)
    :ivar ingressVrf: the VRF name where the flow started (or entered the network)
    """

    dscp = attr.ib(type=int, converter=int)
    dstIp = attr.ib(type=str, converter=str)
    dstPort = attr.ib(type=int, converter=int)
    ecn = attr.ib(type=int, converter=int)
    fragmentOffset = attr.ib(type=int, converter=int)
    icmpCode = attr.ib(type=int, converter=int)
    icmpVar = attr.ib(type=int, converter=int)
    ingressInterface = attr.ib(type=Optional[str])
    ingressNode = attr.ib(type=Optional[str])
    ingressVrf = attr.ib(type=Optional[str])
    ipProtocol = attr.ib(type=str)
    packetLength = attr.ib(type=str)
    srcIp = attr.ib(type=str, converter=str)
    srcPort = attr.ib(type=int, converter=int)
    state = attr.ib(type=str, converter=str)
    tag = attr.ib(type=str, converter=str)
    tcpFlagsAck = attr.ib(type=int, converter=int)
    tcpFlagsCwr = attr.ib(type=int, converter=int)
    tcpFlagsEce = attr.ib(type=int, converter=int)
    tcpFlagsFin = attr.ib(type=int, converter=int)
    tcpFlagsPsh = attr.ib(type=int, converter=int)
    tcpFlagsRst = attr.ib(type=int, converter=int)
    tcpFlagsSyn = attr.ib(type=int, converter=int)
    tcpFlagsUrg = attr.ib(type=int, converter=int)

    IP_PROTOCOL_PATTERN = re.compile("^UNNAMED_([0-9]+)$", flags=re.IGNORECASE)

    @classmethod
    def from_dict(cls, json_dict):
        # type: (Dict) -> Flow
        return Flow(
            json_dict["dscp"],
            json_dict["dstIp"],
            json_dict["dstPort"],
            json_dict["ecn"],
            json_dict["fragmentOffset"],
            json_dict["icmpCode"],
            json_dict["icmpVar"],
            json_dict.get("ingressInterface"),
            json_dict.get("ingressNode"),
            json_dict.get("ingressVrf"),
            json_dict["ipProtocol"],
            json_dict["packetLength"],
            json_dict["srcIp"],
            json_dict["srcPort"],
            json_dict["state"],
            json_dict["tag"],
            json_dict["tcpFlagsAck"],
            json_dict["tcpFlagsCwr"],
            json_dict["tcpFlagsEce"],
            json_dict["tcpFlagsFin"],
            json_dict["tcpFlagsPsh"],
            json_dict["tcpFlagsRst"],
            json_dict["tcpFlagsSyn"],
            json_dict["tcpFlagsUrg"])

    def __str__(self):
        # type: () -> str
        # exclude the tag field
        iface_str = self._iface_str()
        vrf_str = self._vrf_str()
        return \
            "start={node}{iface}{vrf} [{src_ip}:{src_port}->{dst_ip}:{dst_port}" \
            " {ip_proto}{dscp}{ecn}{offset}{length}{state}{flags}]".format(
                node=self.ingressNode,
                iface=iface_str,
                vrf=vrf_str,
                src_ip=self.srcIp,
                src_port=self.srcPort,
                dst_ip=self.dstIp,
                dst_port=self.dstPort,
                ip_proto=self.get_ip_protocol_str(),
                dscp=(" dscp={}".format(self.dscp) if self.dscp != 0 else ""),
                ecn=(" ecn={}".format(self.ecn) if self.ecn != 0 else ""),
                offset=(" fragmentOffset={}".format(self.fragmentOffset)
                        if self.fragmentOffset != 0 else ""),
                length=(" length={}".format(self.packetLength)
                        if self.packetLength != 0 else ""),
                state=(" state={}".format(self.state)
                       if self.state != "NEW" else ""),
                flags=(" tcpFlags={}".format(self.get_flag_str()) if
                       self.ipProtocol == 6 and
                       self.get_flag_str() != "00000000" else ""))

    def _vrf_str(self):
        vrf_str = " vrf={}".format(self.ingressVrf) \
            if self.ingressVrf not in ["default", None] else ""
        return vrf_str

    def _iface_str(self):
        iface_str = " interface={}".format(self.ingressInterface) \
            if self.ingressInterface is not None else ""
        return iface_str

    def get_flag_str(self):
        # type: () -> str
        return "{}{}{}{}{}{}{}{}".format(self.tcpFlagsAck,
                                         self.tcpFlagsCwr,
                                         self.tcpFlagsEce,
                                         self.tcpFlagsFin,
                                         self.tcpFlagsPsh,
                                         self.tcpFlagsRst,
                                         self.tcpFlagsSyn,
                                         self.tcpFlagsUrg)

    def get_ip_protocol_str(self):
        # type: () -> str
        match = self.IP_PROTOCOL_PATTERN.match(self.ipProtocol)
        if match:
            return "ipProtocol=" + match.group(1)
        else:
            return self.ipProtocol

    def _repr_html_(self):
        # type: () -> str
        return "{src_ip}:{src_port} &rarr; {dst_ip}:{dst_port}<br>start={node}{iface}{vrf}" \
            .format(node=self.ingressNode,
                    iface=escape_html(self._iface_str()),
                    vrf=escape_html(self._vrf_str()),
                    src_ip=self.srcIp,
                    src_port=self.srcPort,
                    dst_ip=self.dstIp,
                    dst_port=self.dstPort,
                    ip_proto=self.get_ip_protocol_str())


@attr.s(frozen=True)
class FlowTrace(DataModelElement):
    """A trace of a flow through the network.

    A flowTrace is a combination of hops and flow fate (i.e., disposition).

    :ivar disposition: Flow disposition
    :ivar hops: A list of hops (:py:class:`FlowTraceHop`) the flow took
    :ivar notes: Additional notes that help explain the disposition, if applicable.
    """

    disposition = attr.ib()
    hops = attr.ib()
    notes = attr.ib()

    @classmethod
    def from_dict(cls, json_dict):
        # type: (Dict) -> FlowTrace
        return FlowTrace(json_dict["disposition"],
                         [FlowTraceHop.from_dict(hop) for hop in
                          json_dict.get("hops", [])],
                         json_dict.get("notes"))

    def __str__(self):
        # type: () -> str
        return "{hops}\n{notes}".format(
            hops="\n".join(["{} {}".format(num, hop) for num, hop in
                            enumerate(self.hops, start=1)]),
            notes=self.notes)

    def __len__(self):
        return len(self.hops)

    def __getitem__(self, item):
        return self.hops[item]

    def _repr_html_(self):
        # type: () -> str
        return "{notes}<br>{hops}".format(
            notes=self.format_notes_html(),
            hops="<br><br>".join(
                ["<strong>{num}</strong> {hop}".format(num=num,
                                                       hop=hop._repr_html_())
                 for num, hop in enumerate(self.hops, start=1)]))

    def format_notes_html(self):
        # type: () -> str
        color = '#019612' if 'ACCEPTED' in self.notes else '#7c020e'
        return '<span style="color:{color}; text-weight:bold;">{notes}</span>'.format(
            color=color, notes=escape_html(self.notes))


@attr.s(frozen=True)
class FlowTraceHop(DataModelElement):
    """A single hop in a flow trace.

    :ivar edge: The :py:class:`~Edge` identifying the hop/link
    :ivar routes: The routes which caused this hop
    :ivar transformedFlow: The transformed version of the flow (if NAT is present)
    """

    edge = attr.ib(type=Edge)
    routes = attr.ib(type=List[Any])
    transformedFlow = attr.ib(type=Optional[Flow])

    @classmethod
    def from_dict(cls, json_dict):
        # type: (Dict) -> FlowTraceHop
        transformed_flow = json_dict.get("transformedFlow")
        return FlowTraceHop(Edge.from_dict(json_dict["edge"]),
                            list(json_dict.get("routes", [])),
                            Flow.from_dict(transformed_flow)
                            if transformed_flow else None)

    def __str__(self):
        # type: () -> str
        ret_str = "{}\n    Route(s):\n    {}".format(
            self.edge, "\n    ".join(self.routes))
        if self.transformedFlow:
            ret_str += "\n    Transformed flow: {}".format(
                self.transformedFlow)
        return ret_str

    def _repr_html_(self):
        # type: () -> str
        indent = "&nbsp;" * 4
        result = "{edge}<br>Route(s):<br>{routes}".format(
            edge=self.edge._repr_html_(),
            routes=indent + ("<br>" + indent).join(
                [escape_html(r) for r in self.routes]))
        if self.transformedFlow:
            result += "<br>Transformed flow: {}".format(
                self.transformedFlow._repr_html_())
        return result


@attr.s(frozen=True)
class EnterInputIfaceStepDetail(DataModelElement):
    """Details of a step representing the entering of a flow into a Hop.

    :ivar inputInterface: Interface of the Hop on which this flow enters
    :ivar inputFilter: Filter associated with the input interface
    :ivar inputVrf: VRF associated with the input interface
    """

    inputInterface = attr.ib(type=str, converter=str)
    inputVrf = attr.ib(type=str, converter=str)
    inputFilter = attr.ib(type=str, converter=str)

    @classmethod
    def from_dict(cls, json_dict):
        # type: (Dict) -> EnterInputIfaceStepDetail
        return EnterInputIfaceStepDetail(json_dict.get("inputInterface", {}).get("interface"),
                                         json_dict.get("inputVrf"),
                                         json_dict.get("inputFilter"))

    def __str__(self):
        # type: () -> str
        str_output = str(self.inputInterface)
        if self.inputFilter:
            str_output += ": {}".format(self.inputFilter)
        return str_output


@attr.s(frozen=True)
class ExitOutputIfaceStepDetail(DataModelElement):
    """Details of a step representing the exiting of a flow out of a Hop.

    :ivar outputInterface: Interface of the Hop from which the flow exits
    :ivar outputFilter: Filter associated with the output interface
    :ivar transformedFlow: Transformed Flow if a source NAT was applied on the Flow
    """

    outputInterface = attr.ib(type=str, converter=str)
    outputFilter = attr.ib(type=str, converter=str)
    transformedFlow = attr.ib(type=str, converter=str)

    @classmethod
    def from_dict(cls, json_dict):
        # type: (Dict) -> ExitOutputIfaceStepDetail
        return ExitOutputIfaceStepDetail(json_dict.get("outputInterface", {}).get("interface"),
                                         json_dict.get("outputFilter"),
                                         json_dict.get("transformedFlow"))

    def __str__(self):
        # type: () -> str
        str_output = str(self.outputInterface)
        if self.outputFilter:
            str_output += ": {}".format(self.outputFilter)
        return str_output


@attr.s(frozen=True)
class InbounStepDetail(DataModelElement):
    """Details of a step representing the receiving (acceptance) of a flow into a Hop."""

    @classmethod
    def from_dict(cls, json_dict):
        # type: (Dict) -> InbounStepDetail
        return InbounStepDetail()  # Currently has no attributes

    def __str__(self):
        return "InboundStep"


@attr.s(frozen=True)
class RoutingStepDetail(DataModelElement):
    """Details of a step representing the routing from input interface to output interface.

    :ivar routes: List of routes which were considered to select the output interface
    """

    routes = attr.ib(type=List)

    @classmethod
    def from_dict(cls, json_dict):
        # type: (Dict) -> RoutingStepDetail
        return RoutingStepDetail([route for route in json_dict.get("routes", [])])

    def __str__(self):
        # type: () -> str
        routes_str = []  # type: List[str]
        for route in self.routes:
            routes_str.append(
                "{protocol} [Network: {network}, Next Hop IP:{next_hop_ip}]".format(
                    protocol=route.get("protocol"),
                    network=route.get("network"),
                    next_hop_ip=route.get("nextHopIp")))
        return "Routes: " + ",".join(routes_str)


@attr.s(frozen=True)
class Step(DataModelElement):
    """Represents a step in a hop.

    :ivar detail: Details about the step
    :ivar action: Action taken in this step
    """

    detail = attr.ib(type=Any)
    action = attr.ib(type=str, converter=str)

    @classmethod
    def from_dict(cls, json_dict):
        # type: (Dict) -> Optional[Step]
        detail = json_dict.get("detail", {})
        if json_dict.get("type") == "EnterInputInterface":
            return Step(EnterInputIfaceStepDetail.from_dict(detail),
                        json_dict.get("action"))
        elif json_dict.get("type") == "ExitOutputInterface":
            return Step(ExitOutputIfaceStepDetail.from_dict(detail),
                        json_dict.get("action"))
        elif json_dict.get("type") == "Routing":
            return Step(RoutingStepDetail.from_dict(detail),
                        json_dict.get("action"))
        elif json_dict.get("type") == "Inbound":
            return Step(InbounStepDetail(), json_dict.get("action"))
        return None

    def __str__(self):
        # type: () -> str
        str_output = str(self.action)
        if self.detail:
            str_output += "({detail})".format(detail=str(self.detail))
        return str_output

    def _repr_html_(self):
        # type: () -> str
        return self.__str__()


@attr.s(frozen=True)
class Hop(DataModelElement):
    """A single hop in a flow trace.

    :ivar node: Name of node considered as the Hop
    :ivar steps: List of steps taken at this Hop
    """

    node = attr.ib(type=str)
    steps = attr.ib(type=List[Step])

    @classmethod
    def from_dict(cls, json_dict):
        # type: (Dict) -> Hop
        steps = []  # type: List[Step]
        for step in json_dict["steps"]:
            step_obj = Step.from_dict(step)
            if step_obj is not None:
                steps.append(step_obj)
        return Hop(json_dict.get('node', {}).get('name'), steps)

    def __len__(self):
        return len(self.steps)

    def __getitem__(self, item):
        return self.steps[item]

<<<<<<< HEAD
    def final_action(self):
        # type: () -> Any
        """
        Gets the action of the final step of this hop.

        :returns: Action of the final step of this hop or None if not available
        :rtype: str
        """
        if not self.steps:
            return None
        return self.steps[-1].action

    def final_detail(self):
        # type: () -> Any
        """
        Gets the detail of the final step of this hop.

        :returns: Detail of the final step of this hop or None if not available
        :rtype: dict
        """
        if not self.steps:
            return None
        return self.steps[-1].detail

    def get_filters(self):
        # type: () -> List[str]
        """
        Gets a list of all filters encountered in this Hop in order.

        :returns: List of filter names
        :rtype: list
        """
        filters = []  # type: List[str]
        if not self.steps:
            return filters
        for step in self.steps:
            detail = step.detail
            if detail.inputFilter:
                filters.append(detail.inputFilter)
            elif detail.outputFilter:
                filters.append(detail.outputFilter)
        return filters

=======
>>>>>>> bb379de7
    def __str__(self):
        # type: () -> str
        return "node: {node}\n steps: {steps}".format(
            node=self.node,
            steps=" -> ".join(map(str, self.steps)))

    def _repr_html_(self):
        # type: () -> str
        return "node: {node}<br>steps: {steps}".format(
            node=self.node,
            steps=" &rarr; ".join([step._repr_html_() for step in self.steps]))

    @staticmethod
    def _get_routes_data(routes):
        # type: (List[Dict]) -> List[str]
        routes_str = []  # type: List[str]
        for route in routes:
            routes_str.append(
                "{protocol} [Network: {network}, Next Hop IP:{next_hop_ip}]".format(
                    protocol=route.get("protocol"),
                    network=route.get("network"),
                    next_hop_ip=route.get("nextHopIp")))
        return routes_str


@attr.s(frozen=True)
class Trace(DataModelElement):
    """A trace of a flow through the network.

    A Trace is a combination of hops and flow fate (i.e., disposition).

    :ivar disposition: Flow disposition
    :ivar hops: A list of hops (:py:class:`Hop`) the flow took
    """

    disposition = attr.ib(type=str)
    hops = attr.ib(type=List[Hop])

    @classmethod
    def from_dict(cls, json_dict):
        # type: (Dict) -> Trace
        return Trace(json_dict["disposition"],
                     [Hop.from_dict(hop) for hop in json_dict.get("hops", [])])

    def __len__(self):
        return len(self.hops)

    def __getitem__(self, item):
        return self.hops[item]

    def __str__(self):
        # type: () -> str
        return "{disposition}\n{hops}".format(
            disposition=self.disposition,
            hops="\n".join(
                ["{num}. {hop}".format(num=num, hop=hop) for num, hop in
                 enumerate(self.hops, start=1)]))

    def _repr_html_(self):
        # type: () -> str
        return "{disposition}<br>{hops}".format(
            disposition=self.disposition,
            hops="<br>".join(
                ["<strong>{num}</strong>. {hop}".format(num=num,
                                                        hop=hop._repr_html_())
                 for num, hop in enumerate(self.hops, start=1)]))

<<<<<<< HEAD
    def disposition_reason(self):
        # type: () -> str
        """
        Gets the reason for the disposition if not ACCEPTED, contains filter and interface.

        :returns: Reason for the disposition
        :rtype: str
        """
        reason = ""
        if self.disposition == "ACCEPTED":
            reason += "Flow was ACCEPTED"
            return reason
        final_action = self.final_action()
        final_interface = self._final_interface()
        if final_action in {"BLOCKED", "DROPPED"} and final_interface:
            reason += "Flow was {action} at {interface}".format(
                action=final_action, interface=final_interface)
            final_filter = self._final_filter()
            if final_filter:
                reason += " by filter {final_filter}".format(
                    final_filter=final_filter)
        return reason

    def get_all_filters(self):
        # type: () -> List[str]
        """
        Gets a list of all filters encountered in the Trace in order.

        :returns: List of filter names
        :rtype: list
        """
        filters = []  # type: List[str]
        if not self.hops:
            return filters
        for hop in self.hops:
            filters.extend(hop.get_filters())
        return filters

    def final_action(self):
        # type: () -> Any
        """
        Gets the action of the final step of the final hop.

        :returns: Action of the final step of the final hop or None if not available
        :rtype: str
        """
        if not self.hops:
            return None
        return self.hops[-1].final_action()

    def final_detail(self):
        # type: () -> Any
        """
        Gets the detail of the final step of the final hop.

        :returns: Detail of the final step of the final hop or None if not available
        :rtype: dict
        """
        if not self.hops:
            return None
        return self.hops[-1].final_detail()

    def _final_interface(self):
        final_detail = self.final_detail()
        if not final_detail:
            return None
        if "inputInterface" in final_detail or "outputInterface" in final_detail:
            node_interface_pair = final_detail.get("inputInterface",
                                                   final_detail.get(
                                                       "outputInterface"))
            return node_interface_pair["interface"]

    def _final_filter(self):
        final_detail = self.final_detail()
        if not final_detail:
            return None
        if "inputFilter" in final_detail or "outputFilter" in final_detail:
            return final_detail.get("inputFilter",
                                    final_detail.get("outputFilter"))

=======
>>>>>>> bb379de7

@attr.s(frozen=True)
class TcpFlags(DataModelElement):
    """
    Represents a set of TCP flags in a packet.

    :ivar ack:
    :ivar cwr:
    :ivar ece:
    :ivar fin:
    :ivar psh:
    :ivar rst:
    :ivar syn:
    :ivar urg:
    """

    ack = attr.ib(default=False, type=bool)
    cwr = attr.ib(default=False, type=bool)
    ece = attr.ib(default=False, type=bool)
    fin = attr.ib(default=False, type=bool)
    psh = attr.ib(default=False, type=bool)
    rst = attr.ib(default=False, type=bool)
    syn = attr.ib(default=False, type=bool)
    urg = attr.ib(default=False, type=bool)

    @classmethod
    def from_dict(cls, json_dict):
        return TcpFlags(
            ack=json_dict['ack'],
            cwr=json_dict['cwr'],
            ece=json_dict['ece'],
            fin=json_dict['fin'],
            psh=json_dict['psh'],
            rst=json_dict['rst'],
            syn=json_dict['syn'],
            urg=json_dict['urg'])


@attr.s(frozen=True)
class MatchTcpFlags(DataModelElement):
    """
    Match given :py:class:`TcpFlags`.

    For each bit in the TCP flags, a `useX`
    must be set to true, otherwise the bit is treated as "don't care".

    :ivar tcpFlags: tcp flags to match
    :ivar useAck:
    :ivar useCwr:
    :ivar useEce:
    :ivar useFin:
    :ivar usePsh:
    :ivar useRst:
    :ivar useSyn:
    :ivar useUrg:
    """

    tcpFlags = attr.ib(type=TcpFlags)
    useAck = attr.ib(default=True, type=bool)
    useCwr = attr.ib(default=True, type=bool)
    useEce = attr.ib(default=True, type=bool)
    useFin = attr.ib(default=True, type=bool)
    usePsh = attr.ib(default=True, type=bool)
    useRst = attr.ib(default=True, type=bool)
    useSyn = attr.ib(default=True, type=bool)
    useUrg = attr.ib(default=True, type=bool)

    @classmethod
    def from_dict(cls, json_dict):
        return MatchTcpFlags(
            TcpFlags.from_dict(json_dict['tcpFlags']),
            json_dict['useAck'],
            json_dict['useCwr'],
            json_dict['useEce'],
            json_dict['useFin'],
            json_dict['usePsh'],
            json_dict['useRst'],
            json_dict['useSyn'],
            json_dict['useUrg'])


def _normalize_phc_strings(value):
    # type: (Any) -> Optional[Text]
    if value is None or isinstance(value, six.string_types):
        return value
    if isinstance(value, Iterable):
        result = ",".join(value)  # type: Text
        return result
    raise ValueError("Invalid value {}".format(value))


def _normalize_phc_list(value):
    # type: (Any) -> Optional[List[Text]]
    if value is None or isinstance(value, list):
        return value
    elif isinstance(value, six.string_types):
        # only collect truthy values
        alist = [v for v in [v.strip() for v in value.split(",")] if v]
        if not alist:
            # reject empty list values
            raise ValueError("Invalid value {}".format(value))
        return alist
    raise ValueError("Invalid value {}".format(value))


@attr.s(frozen=True)
class HeaderConstraints(DataModelElement):
    """Constraints on an IPv4 packet header space.

    Specify constraints on packet headers by specifying lists of allowed values
    in each field of IP packet.

    :ivar srcIps: Source location/IP
    :vartype srcIps: str
    :ivar dstIps: Destination location/IP
    :vartype dstIps: str
    :ivar srcPorts: Source ports as list of ranges (e.g., ``"22,53-99"``)
    :ivar dstPorts: Destination ports as list of ranges, (e.g., ``"22,53-99"``)
    :ivar applications: Shorthands for application protocols (e.g., ``SSH``, ``DNS``, ``SNMP``)
    :ivar ipProtocols: List of well-known IP protocols (e.g., ``TCP``, ``UDP``, ``ICMP``)
    :ivar icmpCodes: List of integer ICMP codes
    :ivar icmpTypes: List of integer ICMP types
    :ivar flowStates: List of flow states (e.g., "new", "established")
    :ivar dscps: List of allowed DSCP value ranges
    :ivar ecns: List of allowed ECN values ranges
    :ivar packetLengths: List of allowed packet length value ranges
    :ivar fragmentOffsets: List of allowed fragmentOffset value ranges
    :ivar tcpFlags: List of :py:class:`MatchTcpFlags` -- conditions on which
        TCP flags to match


    Lists of values in each fields are subject to a logical "OR":

    >>> HeaderConstraints(ipProtocols=["TCP", "UDP"])
    HeaderConstraints(srcIps=None, dstIps=None, srcPorts=None, dstPorts=None, ipProtocols=['TCP', 'UDP'], applications=None,
    icmpCodes=None, icmpTypes=None, flowStates=None, ecns=None, dscps=None, packetLengths=None, fragmentOffsets=None, tcpFlags=None)

    means allow TCP OR UDP.

    Different fields are ANDed together:

    >>> HeaderConstraints(srcIps="1.1.1.1", dstIps="2.2.2.2", applications=["SSH"])
    HeaderConstraints(srcIps='1.1.1.1', dstIps='2.2.2.2', srcPorts=None, dstPorts=None, ipProtocols=None, applications=['SSH'],
    icmpCodes=None, icmpTypes=None, flowStates=None, ecns=None, dscps=None, packetLengths=None, fragmentOffsets=None, tcpFlags=None)

    means an SSH connection originating at ``1.1.1.1`` and going to ``2.2.2.2``

    Any ``None`` values will be treated as unconstrained.
    """

    # Order params in likelihood of specification
    srcIps = attr.ib(default=None, type=Optional[str])
    dstIps = attr.ib(default=None, type=Optional[str])
    srcPorts = attr.ib(default=None, type=Optional[str],
                       converter=_normalize_phc_strings)
    dstPorts = attr.ib(default=None, type=Optional[str],
                       converter=_normalize_phc_strings)
    ipProtocols = attr.ib(default=None, type=Optional[List[str]],
                          converter=_normalize_phc_list)
    applications = attr.ib(default=None, type=Optional[List[str]],
                           converter=_normalize_phc_list)
    icmpCodes = attr.ib(default=None, type=Optional[str],
                        converter=_normalize_phc_strings)
    icmpTypes = attr.ib(default=None, type=Optional[str],
                        converter=_normalize_phc_strings)
    flowStates = attr.ib(default=None, type=Optional[List[str]],
                         converter=_normalize_phc_list)
    ecns = attr.ib(default=None, type=Optional[str],
                   converter=_normalize_phc_strings)
    dscps = attr.ib(default=None, type=Optional[str],
                    converter=_normalize_phc_strings)
    packetLengths = attr.ib(default=None, type=Optional[str],
                            converter=_normalize_phc_strings)
    fragmentOffsets = attr.ib(default=None, type=Optional[str],
                              converter=_normalize_phc_strings)
    tcpFlags = attr.ib(default=None, type=Optional[MatchTcpFlags])

    @classmethod
    def from_dict(cls, json_dict):
        return HeaderConstraints(
            srcIps=json_dict.get("srcIps"),
            dstIps=json_dict.get("dstIps"),
            srcPorts=json_dict.get("srcPorts"),
            dstPorts=json_dict.get("dstPorts"),
            ipProtocols=json_dict.get("ipProtocols"),
            applications=json_dict.get("applications"),
            icmpCodes=json_dict.get("icmpCodes"),
            icmpTypes=json_dict.get("icmpTypes"),
            flowStates=json_dict.get("flowStates"),
            ecns=json_dict.get("ecns"),
            dscps=json_dict.get("dscps"),
            packetLengths=json_dict.get("packetLengths"),
            fragmentOffsets=json_dict.get("fragmentOffsets"))


@attr.s(frozen=True)
class PathConstraints(DataModelElement):
    """
    Constraints on the path of a flow.

    :ivar startLocation: Location description of where a flow is allowed to start
    :ivar endLocation: Location description of where a flow is allowed to terminate
    :ivar transitLocation: Location description of where a flow must transit
    :ivar startLocation: Location description of where a flow is *not* allowed to transit
    """

    startLocation = attr.ib(default=None, type=Optional[str])
    endLocation = attr.ib(default=None, type=Optional[str])
    transitLocations = attr.ib(default=None, type=Optional[str])
    forbiddenLocations = attr.ib(default=None, type=Optional[str])

    @classmethod
    def from_dict(cls, json_dict):
        return PathConstraints(
            startLocation=json_dict.get("startLocation"),
            endLocation=json_dict.get("endLocation"),
            transitLocations=json_dict.get("transitLocations"),
            forbiddenLocations=json_dict.get("forbiddenLocations"))<|MERGE_RESOLUTION|>--- conflicted
+++ resolved
@@ -435,52 +435,6 @@
     def __getitem__(self, item):
         return self.steps[item]
 
-<<<<<<< HEAD
-    def final_action(self):
-        # type: () -> Any
-        """
-        Gets the action of the final step of this hop.
-
-        :returns: Action of the final step of this hop or None if not available
-        :rtype: str
-        """
-        if not self.steps:
-            return None
-        return self.steps[-1].action
-
-    def final_detail(self):
-        # type: () -> Any
-        """
-        Gets the detail of the final step of this hop.
-
-        :returns: Detail of the final step of this hop or None if not available
-        :rtype: dict
-        """
-        if not self.steps:
-            return None
-        return self.steps[-1].detail
-
-    def get_filters(self):
-        # type: () -> List[str]
-        """
-        Gets a list of all filters encountered in this Hop in order.
-
-        :returns: List of filter names
-        :rtype: list
-        """
-        filters = []  # type: List[str]
-        if not self.steps:
-            return filters
-        for step in self.steps:
-            detail = step.detail
-            if detail.inputFilter:
-                filters.append(detail.inputFilter)
-            elif detail.outputFilter:
-                filters.append(detail.outputFilter)
-        return filters
-
-=======
->>>>>>> bb379de7
     def __str__(self):
         # type: () -> str
         return "node: {node}\n steps: {steps}".format(
@@ -548,89 +502,6 @@
                                                         hop=hop._repr_html_())
                  for num, hop in enumerate(self.hops, start=1)]))
 
-<<<<<<< HEAD
-    def disposition_reason(self):
-        # type: () -> str
-        """
-        Gets the reason for the disposition if not ACCEPTED, contains filter and interface.
-
-        :returns: Reason for the disposition
-        :rtype: str
-        """
-        reason = ""
-        if self.disposition == "ACCEPTED":
-            reason += "Flow was ACCEPTED"
-            return reason
-        final_action = self.final_action()
-        final_interface = self._final_interface()
-        if final_action in {"BLOCKED", "DROPPED"} and final_interface:
-            reason += "Flow was {action} at {interface}".format(
-                action=final_action, interface=final_interface)
-            final_filter = self._final_filter()
-            if final_filter:
-                reason += " by filter {final_filter}".format(
-                    final_filter=final_filter)
-        return reason
-
-    def get_all_filters(self):
-        # type: () -> List[str]
-        """
-        Gets a list of all filters encountered in the Trace in order.
-
-        :returns: List of filter names
-        :rtype: list
-        """
-        filters = []  # type: List[str]
-        if not self.hops:
-            return filters
-        for hop in self.hops:
-            filters.extend(hop.get_filters())
-        return filters
-
-    def final_action(self):
-        # type: () -> Any
-        """
-        Gets the action of the final step of the final hop.
-
-        :returns: Action of the final step of the final hop or None if not available
-        :rtype: str
-        """
-        if not self.hops:
-            return None
-        return self.hops[-1].final_action()
-
-    def final_detail(self):
-        # type: () -> Any
-        """
-        Gets the detail of the final step of the final hop.
-
-        :returns: Detail of the final step of the final hop or None if not available
-        :rtype: dict
-        """
-        if not self.hops:
-            return None
-        return self.hops[-1].final_detail()
-
-    def _final_interface(self):
-        final_detail = self.final_detail()
-        if not final_detail:
-            return None
-        if "inputInterface" in final_detail or "outputInterface" in final_detail:
-            node_interface_pair = final_detail.get("inputInterface",
-                                                   final_detail.get(
-                                                       "outputInterface"))
-            return node_interface_pair["interface"]
-
-    def _final_filter(self):
-        final_detail = self.final_detail()
-        if not final_detail:
-            return None
-        if "inputFilter" in final_detail or "outputFilter" in final_detail:
-            return final_detail.get("inputFilter",
-                                    final_detail.get("outputFilter"))
-
-=======
->>>>>>> bb379de7
 
 @attr.s(frozen=True)
 class TcpFlags(DataModelElement):

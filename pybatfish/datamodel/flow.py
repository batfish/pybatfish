# coding=utf-8
#   Copyright 2018 The Batfish Open Source Project
#
#   Licensed under the Apache License, Version 2.0 (the "License");
#   you may not use this file except in compliance with the License.
#   You may obtain a copy of the License at
#
#       http://www.apache.org/licenses/LICENSE-2.0
#
#   Unless required by applicable law or agreed to in writing, software
#   distributed under the License is distributed on an "AS IS" BASIS,
#   WITHOUT WARRANTIES OR CONDITIONS OF ANY KIND, either express or implied.
#   See the License for the specific language governing permissions and
#   limitations under the License.
from typing import Any, Dict, List, Optional  # noqa: F401

import attr

from .primitives import DataModelElement, Edge

__all__ = ['Flow', 'FlowTrace', 'FlowTraceHop', 'HeaderConstraints']


@attr.s(frozen=True)
class Flow(DataModelElement):
    """A concrete IPv4 flow.

    Noteworthy attributes for flow inspection/filtering:

    :ivar srcIP: Source IP of the flow
    :ivar dstIP: Destination IP of the flow
    :ivar srcPort: Source port of the flow
    :ivar dstPort: Destionation port of the flow
    :ivar ipProtocol: the IP protocol of the flow
        (as integer, e.g., 1=ICMP, 6=TCP, 17=UDP)
    :ivar ingressNode: the node where the flow started (or entered the network)
    :ivar ingressInteface: the interface name where the flow started (or entered the network)
    :ivar ingressVrf: the VRF name where the flow started (or entered the network)
    """

    dscp = attr.ib(type=int, converter=int)
    dstIp = attr.ib(type=str, converter=str)
    dstPort = attr.ib(type=int, converter=int)
    ecn = attr.ib(type=int, converter=int)
    fragmentOffset = attr.ib(type=int, converter=int)
    icmpCode = attr.ib(type=int, converter=int)
    icmpVar = attr.ib(type=int, converter=int)
    ingressInterface = attr.ib(type=Optional[str])
    ingressNode = attr.ib(type=Optional[str])
    ingressVrf = attr.ib(type=Optional[str])
    ipProtocol = attr.ib(type=str)
    packetLength = attr.ib(type=str)
    srcIp = attr.ib(type=str, converter=str)
    srcPort = attr.ib(type=int, converter=int)
    state = attr.ib(type=str, converter=str)
    tag = attr.ib(type=str, converter=str)
    tcpFlagsAck = attr.ib(type=int, converter=int)
    tcpFlagsCwr = attr.ib(type=int, converter=int)
    tcpFlagsEce = attr.ib(type=int, converter=int)
    tcpFlagsFin = attr.ib(type=int, converter=int)
    tcpFlagsPsh = attr.ib(type=int, converter=int)
    tcpFlagsRst = attr.ib(type=int, converter=int)
    tcpFlagsSyn = attr.ib(type=int, converter=int)
    tcpFlagsUrg = attr.ib(type=int, converter=int)

    @classmethod
    def from_dict(cls, json_dict):
        # type: (Dict) -> Flow
        return Flow(
            json_dict["dscp"],
            json_dict["dstIp"],
            json_dict["dstPort"],
            json_dict["ecn"],
            json_dict["fragmentOffset"],
            json_dict["icmpCode"],
            json_dict["icmpVar"],
            json_dict.get("ingressInterface"),
            json_dict.get("ingressNode"),
            json_dict.get("ingressVrf"),
            json_dict["ipProtocol"],
            json_dict["packetLength"],
            json_dict["srcIp"],
            json_dict["srcPort"],
            json_dict["state"],
            json_dict["tag"],
            json_dict["tcpFlagsAck"],
            json_dict["tcpFlagsCwr"],
            json_dict["tcpFlagsEce"],
            json_dict["tcpFlagsFin"],
            json_dict["tcpFlagsPsh"],
            json_dict["tcpFlagsRst"],
            json_dict["tcpFlagsSyn"],
            json_dict["tcpFlagsUrg"])

    def __str__(self):
        # type: () -> str
        # exclude the tag field
        iface_str = " interface={}".format(self.ingressInterface) \
            if self.ingressInterface is not None else ""
        vrf_str = " vrf={}".format(self.ingressVrf) \
            if self.ingressVrf != "default" else ""
        ip_proto_str = "ipProtocol=" + self.ipProtocol if self.is_int(
            self.ipProtocol) else self.ipProtocol
        return \
            "start={node}{iface}{vrf} [{src_ip}:{src_port}->{dst_ip}:{dst_port}" \
            " {ip_proto}{dscp}{ecn}{offset}{length}{state}{flags}]".format(
                node=self.ingressNode,
                iface=iface_str,
                vrf=vrf_str,
                src_ip=self.srcIp,
                src_port=self.srcPort,
                dst_ip=self.dstIp,
                dst_port=self.dstPort,
                ip_proto=ip_proto_str,
<<<<<<< HEAD
                dscp=" dscp={}".format(self.dscp) if self.dscp != 0 else "",
                ecn=" ecn={}".format(self.ecn) if self.ecn != 0 else "",
                offset=" fragmentOffset={}".format(self.fragmentOffset) \
                    if self.fragmentOffset != 0 else "",
                length=" length={}".format(self.packetLength) \
                    if self.packetLength != 0 else "",
                state=" state={}".format(self.state) \
                    if self.state != "NEW" else "",
                flags=" tcpFlags={}".format(self.get_flag_str()) \
                    if self.get_flag_str() != "00000000" and
                       self.ipProtocol == 6 else "")
=======
                dscp=(" dscp={}".format(self.dscp) if self.dscp != 0 else ""),
                ecn=(" ecn={}".format(self.ecn) if self.ecn != 0 else ""),
                offset=(" fragmentOffset={}".format(self.fragmentOffset)
                        if self.fragmentOffset != 0 else ""),
                length=(" length={}".format(self.packetLength)
                        if self.packetLength != 0 else ""),
                state=(" state={}".format(self.state)
                       if self.state != "NEW" else ""),
                flags=(" tcpFlags={}".format(self.get_flag_str()) if
                       self.ipProtocol == 6 and
                       self.get_flag_str() != "00000000" else ""))
>>>>>>> 86139c04

    def get_flag_str(self):
        # type: () -> str
        return "{}{}{}{}{}{}{}{}".format(self.tcpFlagsAck,
                                         self.tcpFlagsCwr,
                                         self.tcpFlagsEce,
                                         self.tcpFlagsFin,
                                         self.tcpFlagsPsh,
                                         self.tcpFlagsRst,
                                         self.tcpFlagsSyn,
                                         self.tcpFlagsUrg)

    def is_int(self, str):
        # type: (str) -> bool
        try:
            int(str)
            return True
        except ValueError:
            return False


@attr.s(frozen=True)
class FlowTrace(DataModelElement):
    """A trace of a flow through the network.

    A flowTrace is a combination of hops and flow fate (i.e., disposition).

    :ivar disposition: Flow disposition
    :ivar hops: A list of hops (:py:class:`FlowTraceHop`) the flow took
    :ivar notes: Additional notes that help explain the disposition, if applicable.
    """

    disposition = attr.ib()
    hops = attr.ib()
    notes = attr.ib()

    @classmethod
    def from_dict(cls, json_dict):
        # type: (Dict) -> FlowTrace
        return FlowTrace(json_dict["disposition"],
                         [FlowTraceHop.from_dict(hop) for hop in
                          json_dict.get("hops", [])],
                         json_dict.get("notes"))

    def __str__(self):
        # type: () -> str
        return "{hops}\n{notes}".format(
            hops="\n".join(["{} {}".format(num, hop) for num, hop in
                            enumerate(self.hops, start=1)]),
            notes=self.notes)


@attr.s(frozen=True)
class FlowTraceHop(DataModelElement):
    """A single hop in a flow trace.

    :ivar edge: The :py:class:`~Edge` identifying the hop/link
    :ivar routes: The routes which caused this hop
    :ivar transformed_flow: The transformed version of the flow (if NAT is present)
    """

    edge = attr.ib(type=Edge)
    routes = attr.ib(type=List[Any])
    transformedFlow = attr.ib(type=Optional[Flow])

    @classmethod
    def from_dict(cls, json_dict):
        # type: (Dict) -> FlowTraceHop
        transformed_flow = json_dict.get("transformedFlow")
        return FlowTraceHop(Edge.from_dict(json_dict["edge"]),
                            list(json_dict.get("routes", [])),
                            Flow.from_dict(transformed_flow)
                            if transformed_flow else None)

    def __str__(self):
        # type: () -> str
        ret_str = "{}\n    Route(s):\n    {}".format(
            self.edge, "\n    ".join(self.routes))
        if self.transformedFlow:
            ret_str += "\n    Transformed flow: {}".format(
                self.transformedFlow)
        return ret_str


@attr.s(frozen=True)
class HeaderConstraints(DataModelElement):
    """Constraints on an IPv4 packet header space.

    Specify constraints on packet headers by specifying lists of allowed values
    in each field of IP packet.

    :ivar srcIps: Source location/IP
    :vartype srcIps: str
    :ivar dstIps: Destination location/IP
    :vartype dstIps: str
    :ivar srcPorts: Source ports as list of ranges (e.g., ``["22-22", "53-99"]``)
    :ivar dstPorts: Destination ports as list of ranges, (e.g., ``["22-22", "53-99"]``)
    :ivar applications: Shorthands for application protocols (e.g., ``SSH``, ``DNS``, ``SNMP``)
    :ivar ipProtocols: List of well-known IP protocols (e.g., ``TCP``, ``UDP``, ``ICMP``)
    :ivar icmpCodes: List of integer ICMP codes
    :ivar icmpTypes: List of integer ICMP types
    :ivar flowStates: List of flow states (e.g., "new", "established")


    Lists of values in each fields are subject to a logical "OR":

    >>> HeaderConstraints(ipProtocols=["TCP", "UDP"])
    HeaderConstraints(srcIps=None, dstIps=None, srcPorts=None, dstPorts=None, ipProtocols=['TCP', 'UDP'], applications=None,
    icmpCodes=None, icmpTypes=None, flowStates=None, ecns=None, dscps=None, packetLengths=None, fragmentOffsets=None)

    means allow TCP OR UDP.

    Different fields are ANDed together:

    >>> HeaderConstraints(srcIps="1.1.1.1", dstIps="2.2.2.2", applications=["SSH"])
    HeaderConstraints(srcIps='1.1.1.1', dstIps='2.2.2.2', srcPorts=None, dstPorts=None, ipProtocols=None, applications=['SSH'],
    icmpCodes=None, icmpTypes=None, flowStates=None, ecns=None, dscps=None, packetLengths=None, fragmentOffsets=None)

    means an SSH connection originating at ``1.1.1.1`` and going to ``2.2.2.2``

    Any ``None`` values will be treated as unconstrained.
    """

    # Order params in likelihood of specification
    srcIps = attr.ib(default=None, type=Optional[str])
    dstIps = attr.ib(default=None, type=Optional[str])
    srcPorts = attr.ib(default=None, type=Optional[List[str]])
    dstPorts = attr.ib(default=None, type=Optional[List[str]])
    ipProtocols = attr.ib(default=None, type=Optional[List[str]])
    applications = attr.ib(default=None, type=Optional[List[str]])
    icmpCodes = attr.ib(default=None, type=Optional[List[str]])
    icmpTypes = attr.ib(default=None, type=Optional[List[str]])
    flowStates = attr.ib(default=None, type=Optional[List[str]])
    ecns = attr.ib(default=None, type=Optional[List[str]])
    dscps = attr.ib(default=None, type=Optional[List[str]])
    packetLengths = attr.ib(default=None, type=Optional[List[str]])
    fragmentOffsets = attr.ib(default=None, type=Optional[List[str]])

    @classmethod
    def from_dict(cls, json_dict):
        return HeaderConstraints(
            srcIps=json_dict.get("srcIps"),
            dstIps=json_dict.get("dstIps"),
            srcPorts=json_dict.get("srcPorts"),
            dstPorts=json_dict.get("dstPorts"),
            ipProtocols=json_dict.get("ipProtocols"),
            applications=json_dict.get("applications"),
            icmpCodes=json_dict.get("icmpCodes"),
            icmpTypes=json_dict.get("icmpTypes"),
            flowStates=json_dict.get("flowStates"),
            ecns=json_dict.get("ecns"),
            dscps=json_dict.get("dscps"),
            packetLengths=json_dict.get("packetLengths"),
            fragmentOffsets=json_dict.get("fragmentOffsets"))<|MERGE_RESOLUTION|>--- conflicted
+++ resolved
@@ -112,19 +112,6 @@
                 dst_ip=self.dstIp,
                 dst_port=self.dstPort,
                 ip_proto=ip_proto_str,
-<<<<<<< HEAD
-                dscp=" dscp={}".format(self.dscp) if self.dscp != 0 else "",
-                ecn=" ecn={}".format(self.ecn) if self.ecn != 0 else "",
-                offset=" fragmentOffset={}".format(self.fragmentOffset) \
-                    if self.fragmentOffset != 0 else "",
-                length=" length={}".format(self.packetLength) \
-                    if self.packetLength != 0 else "",
-                state=" state={}".format(self.state) \
-                    if self.state != "NEW" else "",
-                flags=" tcpFlags={}".format(self.get_flag_str()) \
-                    if self.get_flag_str() != "00000000" and
-                       self.ipProtocol == 6 else "")
-=======
                 dscp=(" dscp={}".format(self.dscp) if self.dscp != 0 else ""),
                 ecn=(" ecn={}".format(self.ecn) if self.ecn != 0 else ""),
                 offset=(" fragmentOffset={}".format(self.fragmentOffset)
@@ -136,7 +123,6 @@
                 flags=(" tcpFlags={}".format(self.get_flag_str()) if
                        self.ipProtocol == 6 and
                        self.get_flag_str() != "00000000" else ""))
->>>>>>> 86139c04
 
     def get_flag_str(self):
         # type: () -> str

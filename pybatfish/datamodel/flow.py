--- conflicted
+++ resolved
@@ -16,11 +16,8 @@
 from typing import Any, Dict, Iterable, List, Optional, Text  # noqa: F401
 
 import attr
-<<<<<<< HEAD
-=======
 import six
 
->>>>>>> 3b0a3a5c
 from pybatfish.util import escape_html
 
 from .primitives import DataModelElement, Edge

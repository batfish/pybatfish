--- conflicted
+++ resolved
@@ -289,7 +289,18 @@
         # type: (Dict) -> Hop
         return Hop(json_dict.get('node', {}).get('name'), json_dict["steps"])
 
-<<<<<<< HEAD
+    def __len__(self):
+        return len(self.steps)
+
+    def __getitem__(self, item):
+        return self.steps[item]
+
+    def final_detail(self):
+        # type: () -> Any
+        if not self.steps:
+            return None
+        return self.steps[-1].get('detail')
+
     def __str__(self):
         # type: () -> str
         return "node: {node}\n steps: {steps}".format(
@@ -308,19 +319,6 @@
         # type: (Dict) -> str
         return "{type}({action})".format(type=step.get("type"),
                                          action=step.get("action"))
-=======
-    def __len__(self):
-        return len(self.steps)
-
-    def __getitem__(self, item):
-        return self.steps[item]
-
-    def final_detail(self):
-        # type: () -> Any
-        if not self.steps:
-            return None
-        return self.steps[-1].get('detail')
->>>>>>> ef5af066
 
 
 @attr.s(frozen=True)
@@ -345,7 +343,15 @@
     def __len__(self):
         return len(self.hops)
 
-<<<<<<< HEAD
+    def __getitem__(self, item):
+        return self.hops[item]
+
+    def final_detail(self):
+        # type: () -> Any
+        if not self.hops:
+            return None
+        return self.hops[-1].final_detail()
+
     def __str__(self):
         # type: () -> str
         return "{disposition}\n{hops}".format(
@@ -361,16 +367,6 @@
                 ["<strong>{num}</strong>. {hop}".format(num=num,
                                                         hop=hop._repr_html_())
                  for num, hop in enumerate(self.hops, start=1)]))
-=======
-    def __getitem__(self, item):
-        return self.hops[item]
-
-    def final_detail(self):
-        # type: () -> Any
-        if not self.hops:
-            return None
-        return self.hops[-1].final_detail()
->>>>>>> ef5af066
 
 
 @attr.s(frozen=True)

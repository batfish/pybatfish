--- conflicted
+++ resolved
@@ -22,12 +22,7 @@
 import os
 import sys
 import tempfile
-<<<<<<< HEAD
-from imp import new_module
-from typing import Any, Dict, Optional, Union, List  # noqa: F401
-=======
-from typing import Any, Dict, Optional, Union  # noqa: F401
->>>>>>> 1be60b71
+from typing import Any, Dict, List, Optional, Union  # noqa: F401
 from warnings import warn
 
 from deprecated import deprecated
@@ -39,17 +34,9 @@
 from pybatfish.datamodel.referencelibrary import NodeRoleDimension, \
     NodeRolesData, ReferenceBook, ReferenceLibrary
 from pybatfish.exception import BatfishException
-<<<<<<< HEAD
-from pybatfish.util import (get_uuid, zip_dir, validate_name)
-
-from . import resthelper
-from . import restv2helper
-from . import workhelper
-=======
 from pybatfish.util import (get_uuid, validate_name, zip_dir)
 
 from . import resthelper, restv2helper, workhelper
->>>>>>> 1be60b71
 from .options import Options
 from .session import Session
 from .workhelper import (_get_data_get_question_templates, get_work_status,

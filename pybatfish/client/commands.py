# coding=utf-8
#   Copyright 2018 The Batfish Open Source Project
#
#   Licensed under the Apache License, Version 2.0 (the "License");
#   you may not use this file except in compliance with the License.
#   You may obtain a copy of the License at
#
#       http://www.apache.org/licenses/LICENSE-2.0
#
#   Unless required by applicable law or agreed to in writing, software
#   distributed under the License is distributed on an "AS IS" BASIS,
#   WITHOUT WARRANTIES OR CONDITIONS OF ANY KIND, either express or implied.
#   See the License for the specific language governing permissions and
#   limitations under the License.
"""Contains Batfish client commands that query the Batfish service."""

from __future__ import absolute_import, print_function

from imp import new_module
import json
import logging
import sys
<<<<<<< HEAD
import tempfile
from typing import Any, Dict, Optional, Union  # noqa: F401
from warnings import warn
=======
from typing import Any, Dict, Optional, Union  # noqa: F401
>>>>>>> 7fd8d9d7

import os
import tempfile
from deprecated import deprecated
<<<<<<< HEAD
=======
from imp import new_module
>>>>>>> 7fd8d9d7
from pybatfish.client.consts import CoordConsts, WorkStatusCode
from pybatfish.datamodel import answer
from pybatfish.datamodel.answer.base import get_answer_text
from pybatfish.datamodel.answer.table import TableAnswerElement
from pybatfish.datamodel.assertion import Assertion, AssertionType
from pybatfish.datamodel.referencelibrary import NodeRoleDimension, NodeRolesData, ReferenceBook, ReferenceLibrary
from pybatfish.exception import BatfishException
<<<<<<< HEAD
from pybatfish.util import (get_uuid, validate_name, zip_dir)

from . import resthelper, restv2helper, workhelper
=======
from pybatfish.util import (get_uuid, zip_dir, validate_name)
from warnings import warn

from . import resthelper
from . import restv2helper
from . import workhelper
>>>>>>> 7fd8d9d7
from .options import Options
from .session import Session
from .workhelper import (_get_data_get_question_templates, get_work_status,
                         kill_work)

warn(
    "Pybatfish public API is being updated, note that API names and parameters will soon change.")

# TODO: normally libraries don't configure logging in code
_bfDebug = True
bf_logger = logging.getLogger("pybatfish.client")
bf_session = Session(bf_logger)

if _bfDebug:
    bf_logger.setLevel(logging.INFO)
    bf_logger.addHandler(logging.StreamHandler())
else:
    bf_logger.addHandler(logging.NullHandler())

__all__ = ['bf_add_analysis',
           'bf_add_node_role_dimension',
           'bf_add_reference_book',
           'bf_auto_complete',
           'bf_configure_question',
           'bf_create_check',
           'bf_delete_analysis',
           'bf_delete_container',
           'bf_delete_network',
           'bf_delete_snapshot',
           'bf_delete_testrig',
           'bf_extract_answer_list',
           'bf_extract_answer_summary',
           'bf_generate_dataplane',
           'bf_get_analysis_answers',
           'bf_get_answer',
           'bf_get_info',
           'bf_get_node_role_dimension',
           'bf_get_node_roles',
           'bf_get_reference_book',
           'bf_get_reference_library',
           'bf_get_work_status',
           'bf_init_analysis',
           'bf_init_container',
           'bf_init_network',
           'bf_init_snapshot',
           'bf_init_testrig',
           'bf_kill_work',
           'bf_list_analyses',
           'bf_list_containers',
           'bf_list_networks',
           'bf_list_incomplete_works',
           'bf_list_questions',
           'bf_list_snapshots',
           'bf_list_testrigs',
           'bf_logger',
           'bf_print_answer',
           'bf_run_analysis',
           'bf_session',
           'bf_set_container',
           'bf_set_network',
           'bf_set_snapshot',
           'bf_set_testrig',
           'bf_str_answer',
           'bf_sync_snapshots_sync_now',
           'bf_sync_snapshots_update_settings',
           'bf_sync_testrigs_sync_now',
           'bf_sync_testrigs_update_settings']


def bf_add_analysis(analysisName, questionDirectory):
    return _bf_init_or_add_analysis(analysisName, questionDirectory, False)


def bf_add_node_role_dimension(dimension):
    # type: (NodeRoleDimension) -> None
    """
    Adds another role dimension to the active network.

    Individual roles within the dimension must have a valid (java) regex.
    The node list within those roles, if present, is ignored by the server.

    :param dimension: The NodeRoleDimension object for the dimension to add
    """
    if dimension.type == "AUTO":
        raise ValueError("Cannot add a dimension of type AUTO")
    restv2helper.add_node_role_dimension(bf_session, dimension)


def bf_add_reference_book(book):
    # type: (ReferenceBook) -> None
    """
    Adds another reference book to the active network.

    :param book: The ReferenceBook object to add
    """
    restv2helper.add_reference_book(bf_session, book)


def _bf_answer_obj(question_str, parameters_str, question_name,
                   background, snapshot, reference_snapshot):
    # type: (str, str, str, bool, str, Optional[str]) -> Union[str, Dict]

    json.loads(parameters_str)  # a syntactic check for parametersStr
    if not question_name:
        question_name = Options.default_question_prefix + "_" + get_uuid()

    # Upload the question
    json_data = workhelper.get_data_upload_question(bf_session, question_name,
                                                    question_str,
                                                    parameters_str)
    resthelper.get_json_response(bf_session,
                                 CoordConsts.SVC_RSC_UPLOAD_QUESTION, json_data)

    # Answer the question
    work_item = workhelper.get_workitem_answer(bf_session, question_name,
                                               snapshot, reference_snapshot)
    answer_dict = workhelper.execute(work_item, bf_session, background)
    if background:
        return work_item.id
    return answer.from_string(answer_dict["answer"])


def bf_auto_complete(completionType, query, maxSuggestions=None):
    """Auto complete the partial query based on its type."""
    jsonData = workhelper.get_data_auto_complete(bf_session, completionType,
                                                 query, maxSuggestions)
    response = resthelper.get_json_response(bf_session,
                                            CoordConsts.SVC_RSC_AUTO_COMPLETE,
                                            jsonData)
    if CoordConsts.SVC_KEY_SUGGESTIONS in response:
        return response[CoordConsts.SVC_KEY_SUGGESTIONS]
    else:
        bf_logger.error("Unexpected response: " + str(response))
        return None


def bf_configure_question(inQuestion, exceptions=None, assertion=None):
    """
    Get a new question template by adding the supplied exceptions and assertions.

    :param inQuestion: The question to use as a starting point
    :param exceptions: Exceptions to add to the template.
        - `None` means keep the existing set.
        - `[]` means wipe out the existing set
    :param assertion: Assertion to add to the template.
        - `None` means keep the original one.
        - empty string means wipe out the existing set

    :return: The changed template. If both exceptions and assertion are `None`,
        you may still not get back the original
        template but get a "flattened" version where the parameter values have
        been inlined.
    """
    jsonData = workhelper.get_data_configure_question_template(bf_session,
                                                               inQuestion,
                                                               exceptions,
                                                               assertion)
    response = resthelper.get_json_response(bf_session,
                                            CoordConsts.SVC_RSC_CONFIGURE_QUESTION_TEMPLATE,
                                            jsonData)
    if CoordConsts.SVC_KEY_QUESTION in response:
        return response[CoordConsts.SVC_KEY_QUESTION]
    else:
        bf_logger.error("Unexpected response: " + str(response))
        return None


def bf_create_check(inQuestion, snapshot=None, reference_snapshot=None):
    """
    Turn a question into a check.

    1) Adds answers on the current base (and delta if differential) testrig as exceptions.
    2) Asserts that the new count of answers is zero.

    If the original question had exceptions or assertions, they will be overridden.

    :param inQuestion: The question to use as a starting point

    :return: The modified template with exceptions and assertions added.
    """
    snapshot = bf_session.get_snapshot(snapshot)
    if reference_snapshot is None and inQuestion.getDifferential():
        raise ValueError(
            "reference_snapshot argument is required to create a differential check")

    # override exceptions before asking the question so we get all the answers
    inQuestionWithoutExceptions = bf_configure_question(inQuestion,
                                                        exceptions=[])
    inAnswer = _bf_answer_obj(inQuestionWithoutExceptions, snapshot=snapshot,
                              reference_snapshot=reference_snapshot).dict()
    exceptions = bf_extract_answer_list(inAnswer)
    assertion = Assertion(AssertionType.COUNT_EQUALS, 0)
    outQuestion = bf_configure_question(inQuestionWithoutExceptions,
                                        exceptions=exceptions,
                                        assertion=assertion)
    return outQuestion


def bf_delete_analysis(analysisName):
    jsonData = workhelper.get_data_delete_analysis(bf_session, analysisName)
    jsonResponse = resthelper.get_json_response(bf_session,
                                                CoordConsts.SVC_RSC_DEL_ANALYSIS,
                                                jsonData)
    return jsonResponse


@deprecated("Deprecated in favor of bf_delete_network(name)")
def bf_delete_container(containerName):
    """
    Delete container by name.

    .. deprecated:: In favor of :py:func:`bf_delete_network`
    """
    bf_delete_network(containerName)


def bf_delete_network(name):
    # type: (str) -> None
    """
    Delete network by name.

    :param name: name of the network to delete
    :type name: string
    """
    if name is None:
        raise ValueError('Network to be deleted must be supplied')
    jsonData = workhelper.get_data_delete_network(bf_session, name)
    resthelper.get_json_response(bf_session, CoordConsts.SVC_RSC_DEL_NETWORK,
                                 jsonData)


def bf_delete_snapshot(name):
    # type: (str) -> None
    """
    Delete named snapshot from current network.

    :param name: name of the snapshot to delete
    :type name: string
    """
    _check_network()
    if name is None:
        raise ValueError('Snapshot to be deleted must be supplied')
    json_data = workhelper.get_data_delete_snapshot(bf_session, name)
    resthelper.get_json_response(bf_session, CoordConsts.SVC_RSC_DEL_SNAPSHOT,
                                 json_data)


@deprecated("Deprecated in favor of bf_delete_snapshot(name)")
def bf_delete_testrig(testrigName):
    """
    Delete named testrig from current network.

    :param testrigName: name of the testrig to delete
    :type testrigName: string

    .. deprecated:: In favor of :py:func:`bf_delete_snapshot`
    """
    bf_delete_snapshot(testrigName)


def bf_extract_answer_list(answerJson, includeKeys=None):
    if "question" not in answerJson:
        bf_logger.error("question not found in answerJson")
        return None
    if "status" not in answerJson or answerJson["status"] != "SUCCESS":
        bf_logger.error("question was not answered successfully")
        return None
    question = answerJson["question"]
    if "JsonPathQuestion" not in question["class"]:
        bf_logger.error("exception creation only works to jsonpath questions")
        return None
    if "answerElements" not in answerJson or "results" not in \
            answerJson["answerElements"][0]:
        bf_logger.error(
            "unexpected packaging of answer: answerElements does not exist of is not (non-empty) list")
        return None
    '''
    Jsonpath questions/answers are annoyingly flexible: they allow for multiple answerElements and multiple path queries
    following usage in templates, we pick the first answerElement and the response for the first query.
    When the answer has no results, the "result" field is missing
    '''
    result = answerJson["answerElements"][0]["results"]["0"].get("result", {})
    return [val for key, val in result.items() if
            includeKeys is None or key in includeKeys]


def bf_extract_answer_summary(answerJson):
    """Get the answer for a previously asked question."""
    if "status" not in answerJson or answerJson["status"] != "SUCCESS":
        bf_logger.error("question was not answered successfully")
        return None
    if "summary" not in answerJson:
        bf_logger.error("summary not found in the answer")
        return None
    return answerJson["summary"]


def _bf_generate_dataplane(snapshot):
    # type: (str) -> Dict[str, str]
    workItem = workhelper.get_workitem_generate_dataplane(bf_session, snapshot)
    answerDict = workhelper.execute(workItem, bf_session)
    return answerDict


def bf_generate_dataplane(snapshot=None):
    # type: (Optional[str]) -> str
    """Generates the data plane for the supplied snapshot. If no snapshot argument is given, uses the last snapshot initialized."""
    snapshot = bf_session.get_snapshot(snapshot)
    answerDict = _bf_generate_dataplane(snapshot)
    answer = answerDict["answer"]
    return answer


def bf_get_analysis_answers(analysisName, snapshot=None,
                            reference_snapshot=None):
    # type: (str, str, Optional[str]) -> Any
    """Get the answers for a previously asked analysis."""
    snapshot = bf_session.get_snapshot(snapshot)
    jsonData = workhelper.get_data_get_analysis_answers(bf_session,
                                                        analysisName, snapshot,
                                                        reference_snapshot)
    jsonResponse = resthelper.get_json_response(bf_session,
                                                CoordConsts.SVC_RSC_GET_ANALYSIS_ANSWERS,
                                                jsonData)
    answersDict = json.loads(jsonResponse['answers'])
    return answersDict


def bf_get_answer(questionName, snapshot, reference_snapshot=None):
    # type: (str, str, Optional[str]) -> Any
    """
    Get the answer for a previously asked question.

    :param questionName: the unique identifier of the previously asked question
    :param snapshot: the snapshot the question is run on
    :param reference_snapshot: if present, the snapshot against which the answer
        was computed differentially.
    """
    jsonData = workhelper.get_data_get_answer(bf_session, questionName,
                                              snapshot, reference_snapshot)
    response = resthelper.get_json_response(bf_session,
                                            CoordConsts.SVC_RSC_GET_ANSWER,
                                            jsonData)
    answerJson = json.loads(response["answer"])
    return answerJson


def bf_get_info():
    jsonResponse = resthelper.get_json_response(bf_session, '', useHttpGet=True)
    return jsonResponse


def bf_get_node_role_dimension(dimension):
    # type: (str) -> NodeRoleDimension
    """Returns the set of node roles for the active network."""
    return NodeRoleDimension(
        **restv2helper.get_node_role_dimension(bf_session, dimension))


def bf_get_node_roles():
    # type: () -> NodeRolesData
    """Returns the set of node roles for the active network."""
    return NodeRolesData(**restv2helper.get_node_roles(bf_session))


def bf_get_reference_book(book_name):
    # type: (str) -> ReferenceBook
    """Returns the reference book with the specified for the active network."""
    return ReferenceBook(
        **restv2helper.get_reference_book(bf_session, book_name))


def bf_get_reference_library():
    # type: () -> ReferenceLibrary
    """Returns the reference library for the active network."""
    return ReferenceLibrary(**restv2helper.get_reference_library(bf_session))


def _bf_get_snapshot_name_from_list(index):
    ss_list = bf_list_snapshots()[CoordConsts.SVC_KEY_SNAPSHOT_LIST]
    if len(ss_list) > index:
        return ss_list[index][CoordConsts.SVC_KEY_SNAPSHOT_NAME]
    else:
        bf_logger.error("Server has only %d snapshots", len(ss_list))


def bf_get_work_status(wItemId):
    return get_work_status(wItemId, bf_session)


def _bf_init_or_add_analysis(analysisName, questionDirectory, newAnalysis):
    from pybatfish.question.question import load_dir_questions
    _check_network()
    module_name = 'pybatfish.util.anonymous_module'
    module = new_module(module_name)
    sys.modules[module_name] = module
    q_names = load_dir_questions(questionDirectory, moduleName=module_name)
    questions = [(qname, getattr(module, qname)) for qname in q_names]
    analysis = dict()
    for o in questions:
        question_name = o[0]
        question_class = o[1]
        question = question_class().dict()
        analysis[question_name] = question
    analysis_str = json.dumps(analysis, indent=2, sort_keys=True)
    with tempfile.NamedTemporaryFile() as tempFile:
        analysis_filename = tempFile.name
        with open(analysis_filename, 'w') as analysisFile:
            analysisFile.write(analysis_str)
            analysisFile.flush()
        json_data = workhelper.get_data_configure_analysis(
            bf_session, newAnalysis, analysisName, analysis_filename, None)
        json_response = resthelper.get_json_response(
            bf_session, CoordConsts.SVC_RSC_CONFIGURE_ANALYSIS, json_data)
    return json_response


def bf_init_analysis(analysisName, questionDirectory):
    return _bf_init_or_add_analysis(analysisName, questionDirectory, True)


@deprecated("Deprecated in favor of bf_init_network(name, prefix)")
def bf_init_container(containerName=None,
                      containerPrefix=Options.default_network_prefix):
    """
    Initialize a new container.

    .. deprecated:: In favor of :py:func:`bf_init_network`
    """
    bf_init_network(containerName, containerPrefix)


def bf_init_network(name=None, prefix=Options.default_network_prefix):
    """
    Initialize a new network.

    :param name: name of the network to initialize
    :type name: string
    :param prefix: prefix to prepend to auto-generated network names if name is empty
    :type name: string
    :raises BatfishException: if batfish response does not specify the initialized network
    """
    if name is None:
        name = Options.default_network_prefix + get_uuid()
    else:
        validate_name(name, "network")
    jsonData = workhelper.get_data_init_network(bf_session, name,
                                                prefix)
    jsonResponse = resthelper.get_json_response(bf_session,
                                                CoordConsts.SVC_RSC_INIT_NETWORK,
                                                jsonData)

    if jsonResponse[CoordConsts.SVC_KEY_NETWORK_NAME]:
        bf_session.network = jsonResponse[CoordConsts.SVC_KEY_NETWORK_NAME]
        bf_logger.info("Network is now set to " + bf_session.network)
    else:
        raise BatfishException(
            "Bad json response in init_network; missing expected key: " + CoordConsts.SVC_KEY_NETWORK_NAME,
            jsonResponse)


def _bf_init_snapshot(upload, name, background):
    file_to_send = upload

    if os.path.isdir(upload):
        tempFile = tempfile.NamedTemporaryFile()
        zip_dir(upload, tempFile)
        file_to_send = tempFile.name

    if bf_session.network is None:
        bf_init_network()

    if name is None:
        name = Options.default_snapshot_prefix + get_uuid()

    validate_name(name)

    json_data = workhelper.get_data_upload_snapshot(bf_session, name,
                                                    file_to_send)
    resthelper.get_json_response(bf_session,
                                 CoordConsts.SVC_RSC_UPLOAD_SNAPSHOT,
                                 json_data)

    bf_session.baseSnapshot = name
    work_item = workhelper.get_workitem_parse(bf_session, name)
    parse_execute = workhelper.execute(work_item, bf_session,
                                       background=background)
    if not background:
        status = parse_execute["status"]
        if WorkStatusCode(status) != WorkStatusCode.TERMINATEDNORMALLY:
            bf_session.baseSnapshot = None
            bf_logger.info("Default snapshot is now unset")
        else:
            bf_session.snapshots.append(name)
            bf_logger.info("Set bf_session.snapshots[%s] to '%s'",
                           len(bf_session.snapshots) - 1, name)
            bf_logger.info("Default snapshot is now set to %s",
                           bf_session.baseSnapshot)
    return parse_execute


def bf_init_snapshot(upload, name=None, background=False):
    """Initialize a new snapshot.

    :param upload: snapshot to upload
    :type upload: zip file or directory
    :param name: name of the snapshot to initialize
    :type name: string
    :param background: whether or not to run the task in the background
    :type background: bool
    :return: json response containing result of parsing workitem
    :rtype: dict
    """
    answer_dict = _bf_init_snapshot(upload, name=name, background=background)
    return answer_dict['answer'] if not background else answer_dict


@deprecated(
    "Deprecated in favor of bf_init_snapshot(upload, delta, name, background)")
def bf_init_testrig(dirOrZipfile, testrigName=None,
                    background=False):
    """
    Initialize a new testrig.

    .. deprecated:: In favor of :py:func:`bf_init_snapshot`
    """
    return bf_init_snapshot(upload=dirOrZipfile, name=testrigName,
                            background=background)


def bf_kill_work(wItemId):
    return kill_work(bf_session, wItemId)


def bf_list_analyses():
    _check_network()
    jsonData = workhelper.get_data_list_analyses(bf_session)
    jsonResponse = resthelper.get_json_response(bf_session,
                                                CoordConsts.SVC_RSC_LIST_ANALYSES,
                                                jsonData)
    answer = jsonResponse['analysislist']
    return answer


@deprecated("Deprecated in favor of bf_list_networks()")
def bf_list_containers():
    """
    List containers the session's API key can access.

    .. deprecated:: In favor of :py:func:`bf_list_networks`
    """
    return bf_list_networks()


def bf_list_networks():
    """
    List networks the session's API key can access.

    :return: json response containing accessible networks
    :rtype: dict
    """
    jsonData = workhelper.get_data_list_networks(bf_session)
    jsonResponse = resthelper.get_json_response(bf_session,
                                                CoordConsts.SVC_RSC_LIST_NETWORKS,
                                                jsonData)
    return jsonResponse


def bf_list_incomplete_works():
    jsonData = workhelper.get_data_list_incomplete_work(bf_session)
    jsonResponse = resthelper.get_json_response(bf_session,
                                                CoordConsts.SVC_RSC_LIST_INCOMPLETE_WORK,
                                                jsonData)
    return jsonResponse


def bf_list_questions():
    _check_network()
    jsonData = workhelper.get_data_list_questions(bf_session)
    jsonResponse = resthelper.get_json_response(bf_session,
                                                CoordConsts.SVC_RSC_LIST_QUESTIONS,
                                                jsonData)
    answer = jsonResponse['questionlist']
    return answer


def bf_list_snapshots():
    """
    List snapshots for the current network.

    :return: json response containing snapshots for the current network
    :rtype: dict
    """
    json_data = workhelper.get_data_list_snapshots(bf_session,
                                                   bf_session.network)
    json_response = resthelper.get_json_response(bf_session,
                                                 CoordConsts.SVC_RSC_LIST_SNAPSHOTS,
                                                 json_data)
    return json_response


@deprecated("Deprecated in favor of bf_list_snapshots()")
def bf_list_testrigs(currentContainerOnly=True):
    """
    List testrigs.

    .. deprecated:: In favor of :py:func:`bf_list_snapshots`
    """
    container_name = None

    if currentContainerOnly:
        _check_network()
        container_name = bf_session.network

    json_data = workhelper.get_data_list_testrigs(bf_session, container_name)
    json_response = resthelper.get_json_response(bf_session,
                                                 CoordConsts.SVC_RSC_LIST_TESTRIGS,
                                                 json_data)
    return json_response


def bf_str_answer(answer_json):
    """Convert the Json answer to a string."""
    try:
        if "answerElements" in answer_json and "metadata" in \
                answer_json["answerElements"][0]:
            table_answer = TableAnswerElement(answer_json["answerElements"][0])
            return table_answer.table_data.to_string()
        else:
            return get_answer_text(answer_json)
    except Exception as error:
        return "Error getting answer text: {}\n Original Json:\n {}".format(
            error, json.dumps(answer_json, indent=2))


def bf_print_answer(answer_json):
    # type: (Dict) -> None
    """Print the given answer JSON to console."""
    print(bf_str_answer(answer_json))


def _bf_get_question_templates():
    jsonData = _get_data_get_question_templates(bf_session)
    jsonResponse = resthelper.get_json_response(bf_session,
                                                CoordConsts.SVC_RSC_GET_QUESTION_TEMPLATES,
                                                jsonData)
    return jsonResponse[CoordConsts.SVC_KEY_QUESTION_LIST]


def bf_run_analysis(analysisName, snapshot, reference_snapshot=None):
    # type: (str, str, Optional[str]) -> str
    workItem = workhelper.get_workitem_run_analysis(bf_session, analysisName,
                                                    snapshot,
                                                    reference_snapshot)
    workAnswer = workhelper.execute(workItem, bf_session)
    # status = workAnswer["status"]
    answer = workAnswer["answer"]
    return answer


@deprecated("Deprecated in favor of bf_set_network(name)")
def bf_set_container(containerName):
    """
    Set the current container by name.

    .. deprecated:: In favor of :py:func:`bf_set_network`
    """
    bf_set_network(containerName)


def bf_set_network(name):
    """
    Set the current network by name.

    :param name: name of the network to set as the current network
    :type name: string
    """
    bf_session.network = name
    bf_logger.info("Network is now set to " + bf_session.network)


def bf_set_snapshot(name):
    """
    Set the current snapshot by name.

    :param name: name of the snapshot to set as the current snapshot
    :type name: string
    """
    bf_session.baseSnapshot = name
    bf_logger.info("Default snapshot is now set to %s", bf_session.baseSnapshot)


@deprecated("Deprecated in favor of bf_set_snapshot(name)")
def bf_set_testrig(testrigName):
    """
    Set the current testrig and environment by name.

    .. deprecated:: In favor of :py:func:`bf_set_snapshot`
    """
    bf_set_snapshot(testrigName)


def bf_sync_snapshots_sync_now(plugin, force=False):
    """
    Synchronize snapshots with specified plugin.

    :param plugin: name of the plugin to sync snapshots with
    :type plugin: string
    :param force: whether or not to overwrite any conflicts
    :type force: bool
    :return: json response containing result of snapshot sync from Batfish service
    :rtype: dict
    """
    json_data = workhelper.get_data_sync_snapshots_sync_now(bf_session, plugin,
                                                            force)
    json_response = resthelper.get_json_response(bf_session,
                                                 CoordConsts.SVC_RSC_SYNC_SNAPSHOTS_SYNC_NOW,
                                                 json_data)
    return json_response


@deprecated(
    "Deprecated in favor of bf_sync_snapshots_sync_now(plugin_id, force)")
def bf_sync_testrigs_sync_now(pluginId, force=False):
    """
    Synchronize snapshots with specified plugin.

    .. deprecated:: In favor of :py:func:`bf_sync_snapshots_sync_now`
    """
    return bf_sync_snapshots_sync_now(pluginId, force)


def bf_sync_snapshots_update_settings(plugin, settings):
    """
    Update snapshot sync settings for the specified plugin.

    :param plugin: name of the plugin to update
    :type plugin: string
    :param settings: settings to update
    :type settings: dict
    :return: json response containing result of settings update from Batfish service
    :rtype: dict
    """
    json_data = workhelper.get_data_sync_snapshots_update_settings(bf_session,
                                                                   plugin,
                                                                   settings)
    json_response = resthelper.get_json_response(bf_session,
                                                 CoordConsts.SVC_RSC_SYNC_SNAPSHOTS_UPDATE_SETTINGS,
                                                 json_data)
    return json_response


@deprecated(
    "Deprecated in favor of bf_sync_snapshots_update_settings(plugin_id, settings)")
def bf_sync_testrigs_update_settings(pluginId, settingsDict):
    """
    Synchronize snapshots with specified plugin.

    .. deprecated:: In favor of :py:func:`bf_sync_snapshots_update_settings`
    """
    return bf_sync_snapshots_update_settings(pluginId, settingsDict)


def _check_network():
    """Check if current network is set."""
    if bf_session.network is None:
        raise BatfishException("Network is not set")<|MERGE_RESOLUTION|>--- conflicted
+++ resolved
@@ -19,41 +19,24 @@
 from imp import new_module
 import json
 import logging
+import os
 import sys
-<<<<<<< HEAD
 import tempfile
 from typing import Any, Dict, Optional, Union  # noqa: F401
 from warnings import warn
-=======
-from typing import Any, Dict, Optional, Union  # noqa: F401
->>>>>>> 7fd8d9d7
-
-import os
-import tempfile
+
 from deprecated import deprecated
-<<<<<<< HEAD
-=======
-from imp import new_module
->>>>>>> 7fd8d9d7
 from pybatfish.client.consts import CoordConsts, WorkStatusCode
 from pybatfish.datamodel import answer
 from pybatfish.datamodel.answer.base import get_answer_text
 from pybatfish.datamodel.answer.table import TableAnswerElement
 from pybatfish.datamodel.assertion import Assertion, AssertionType
-from pybatfish.datamodel.referencelibrary import NodeRoleDimension, NodeRolesData, ReferenceBook, ReferenceLibrary
+from pybatfish.datamodel.referencelibrary import NodeRoleDimension, \
+    NodeRolesData, ReferenceBook, ReferenceLibrary
 from pybatfish.exception import BatfishException
-<<<<<<< HEAD
 from pybatfish.util import (get_uuid, validate_name, zip_dir)
 
 from . import resthelper, restv2helper, workhelper
-=======
-from pybatfish.util import (get_uuid, zip_dir, validate_name)
-from warnings import warn
-
-from . import resthelper
-from . import restv2helper
-from . import workhelper
->>>>>>> 7fd8d9d7
 from .options import Options
 from .session import Session
 from .workhelper import (_get_data_get_question_templates, get_work_status,

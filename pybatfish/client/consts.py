# coding=utf-8
#   Copyright 2018 The Batfish Open Source Project
#
#   Licensed under the Apache License, Version 2.0 (the "License");
#   you may not use this file except in compliance with the License.
#   You may obtain a copy of the License at
#
#       http://www.apache.org/licenses/LICENSE-2.0
#
#   Unless required by applicable law or agreed to in writing, software
#   distributed under the License is distributed on an "AS IS" BASIS,
#   WITHOUT WARRANTIES OR CONDITIONS OF ANY KIND, either express or implied.
#   See the License for the specific language governing permissions and
#   limitations under the License.

from enum import Enum


class BfConsts(object):
    """
    Contains constants derived from BfConsts.java in batfish-common.

    **IMPORTANT**:
    It is crucial to keep the two versions in sync.
    """

    ARG_ANALYSIS_NAME = "analysisname"
    ARG_ANSWER_JSON_PATH = "answerjsonpath"
    ARG_BLOCK_NAMES = "blocknames"
    ARG_CONTAINER_DIR = "containerdir"
    ARG_DELTA_ENVIRONMENT_NAME = "deltaenv"
    ARG_DELTA_TESTRIG = "deltatestrig"
    ARG_DIFF_ACTIVE = "diffactive"
    ARG_DIFFERENTIAL = "differential"
    ARG_ENVIRONMENT_NAME = "env"
    ARG_HALT_ON_CONVERT_ERROR = "haltonconverterror"
    ARG_HALT_ON_PARSE_ERROR = "haltonparseerror"
    ARG_IGNORE_FILES_WITH_STRINGS = "ignorefileswithstrings"
    ARG_LOG_FILE = "logfile"
    ARG_LOG_LEVEL = "loglevel"
    ARG_OUTPUT_ENV = "outputenv"
    ARG_PEDANTIC_AS_ERROR = "pedanticerror"
    ARG_PEDANTIC_SUPPRESS = "pedanticsuppress"
    ARG_PLUGIN_DIRS = "plugindirs"
    ARG_PRETTY_PRINT_ANSWER = "ppa"
    ARG_QUESTION_NAME = "questionname"
    ARG_RED_FLAG_AS_ERROR = "redflagerror"
    ARG_RED_FLAG_SUPPRESS = "redflagsuppress"
    ARG_SYNTHESIZE_JSON_TOPOLOGY = "synthesizejsontopology"
    ARG_SYNTHESIZE_TOPOLOGY = "synthesizetopology"
    ARG_TASK_PLUGIN = "taskplugin"
    ARG_TESTRIG = "testrig"
    ARG_UNIMPLEMENTED_AS_ERROR = "unimplementederror"
    ARG_UNIMPLEMENTED_SUPPRESS = "unimplementedsuppress"
    ARG_UNRECOGNIZED_AS_RED_FLAG = "urf"
    ARG_USE_PRECOMPUTED_ADVERTISEMENTS = "useprecomputedadvertisements"
    ARG_USE_PRECOMPUTED_IBGP_NEIGHBORS = "useprecomputedibgpneighbors"
    ARG_USE_PRECOMPUTED_ROUTES = "useprecomputedroutes"
    ARG_VERBOSE_PARSE = "verboseparse"

    COMMAND_ANALYZE = "analyze"
    COMMAND_ANSWER = "answer"
    COMMAND_COMPILE_DIFF_ENVIRONMENT = "diffcompile"
    COMMAND_DUMP_DP = "dp"
    COMMAND_INIT_INFO = "initinfo"
    COMMAND_PARSE_VENDOR_INDEPENDENT = "si"
    COMMAND_PARSE_VENDOR_SPECIFIC = "sv"
    COMMAND_QUERY = "query"
    COMMAND_REPORT = "report"
    COMMAND_VALIDATE_ENVIRONMENT = "venv"
    COMMAND_WRITE_ADVERTISEMENTS = "writeadvertisements"
    COMMAND_WRITE_IBGP_NEIGHBORS = "writeibgpneighbors"
    COMMAND_WRITE_ROUTES = "writeroutes"

    KEY_BGP_ANNOUNCEMENTS = "Announcements"

    PROP_QUESTION_PLUGIN_DIR = "batfishQuestionPluginDir"

    RELPATH_ANSWER_HTML = "answer.html"
    RELPATH_ANSWER_JSON = "answer.json"
    RELPATH_AWS_VPC_CONFIGS_DIR = "aws_vpc_configs"
    RELPATH_AWS_VPC_CONFIGS_FILE = "aws_vpc_configs"
    RELPATH_BASE = "base"
    RELPATH_CONFIG_FILE_NAME_ALLINONE = "allinone.properties"
    RELPATH_CONFIG_FILE_NAME_BATFISH = "batfish.properties"
    RELPATH_CONFIG_FILE_NAME_CLIENT = "client.properties"
    RELPATH_CONFIG_FILE_NAME_COORDINATOR = "coordinator.properties"
    RELPATH_CONFIGURATIONS_DIR = "configs"
    RELPATH_CONVERT_ANSWER_PATH = "convert_answer"
    RELPATH_DATA_PLANE_DIR = "dp"
    RELPATH_DEFAULT_ENVIRONMENT_NAME = "env_default"
    RELPATH_DIFF = "diff"
    RELPATH_EDGE_BLACKLIST_FILE = "edge_blacklist"
    RELPATH_ENV_DIR = "env"
    RELPATH_ENV_NODE_SET = "env-node-set"
    RELPATH_ENVIRONMENTS_DIR = "environments"
    RELPATH_EXTERNAL_BGP_ANNOUNCEMENTS = "external_bgp_announcements.json"
    RELPATH_FAILURE_QUERY_PREFIX = "failure-query"
    RELPATH_FLOWS_DUMP_DIR = "flowdump"
    RELPATH_HOST_CONFIGS_DIR = "hosts"
    RELPATH_INTERFACE_BLACKLIST_FILE = "interface_blacklist"
    RELPATH_MULTIPATH_QUERY_PREFIX = "multipath-query"
    RELPATH_NODE_BLACKLIST_FILE = "node_blacklist"
    RELPATH_PARSE_ANSWER_PATH = "parse_answer"
    RELPATH_PRECOMPUTED_ROUTES = "precomputedroutes"
    RELPATH_QUERIES_DIR = "queries"
    RELPATH_QUESTION_FILE = "question"
    RELPATH_QUESTION_PARAM_FILE = "parameters"
    RELPATH_QUESTIONS_DIR = "questions"
    RELPATH_TEST_RIG_DIR = "testrig"
    RELPATH_TOPOLOGY_FILE = "topology"
    RELPATH_VENDOR_INDEPENDENT_CONFIG_DIR = "indep"
    RELPATH_VENDOR_SPECIFIC_CONFIG_DIR = "vendor"
    RELPATH_Z3_DATA_PLANE_FILE = "dataplane.smt2"

    SUFFIX_ANSWER_JSON_FILE = ".json"  # type: str
    SUFFIX_LOG_FILE = ".log"  # type: str

    SVC_BASE_RSC = "/batfishservice"
    SVC_DEL_CONTAINER_RSC = "delcontainer"
    SVC_DEL_ENVIRONMENT_RSC = "delenvironment"
    SVC_DEL_QUESTION_RSC = "delquestion"
    SVC_DEL_TESTRIG_RSC = "deltestrig"
    SVC_DEL_WORKER_KEY = "delworker"
    SVC_FAILURE_KEY = "failure"
    SVC_GET_STATUS_RSC = "getstatus"
    SVC_GET_TASKSTATUS_RSC = "gettaskstatus"
    SVC_PORT = 9999
    SVC_RUN_TASK_RSC = "run"
    SVC_SUCCESS_KEY = "success"
    SVC_TASK_KEY = "task"
    SVC_TASKID_KEY = "taskid"


class WorkStatusCode(str, Enum):
    ASSIGNED = "ASSIGNED"
    ASSIGNMENTERROR = "ASSIGNMENTERROR"
    BLOCKED = "BLOCKED"
    CHECKINGSTATUS = "CHECKINGSTATUS"
    REQUEUEFAILURE = "REQUEUEFAILURE"
    TERMINATEDABNORMALLY = "TERMINATEDABNORMALLY"
    TERMINATEDBYUSER = "TERMINATEDBYUSER"
    TERMINATEDNORMALLY = "TERMINATEDNORMALLY"
    TRYINGTOASSIGN = "TRYINGTOASSIGN"
    UNASSIGNED = "UNASSIGNED"

    @staticmethod
    def is_terminated(work_status_code):
        # type: (WorkStatusCode) -> bool
        return work_status_code in [
            WorkStatusCode.ASSIGNMENTERROR,
            WorkStatusCode.REQUEUEFAILURE,
            WorkStatusCode.TERMINATEDABNORMALLY,
            WorkStatusCode.TERMINATEDBYUSER,
            WorkStatusCode.TERMINATEDNORMALLY]


class CoordConsts(object):
    """
    Contains constants derived from CoordConsts.java in batfish-common.

    **IMPORTANT**:
    It is crucial to keep the two versions in sync.
    """

    DEFAULT_API_KEY = "00000000000000000000000000000000"
    # Constants for where and how services are hosted
    SVC_CFG_POOL_MGR = "/batfishpoolmgr"
    SVC_CFG_POOL_PORT = 9998
    SVC_CFG_POOL_SSL_DISABLE = True
    SVC_CFG_WORK_MGR = "/batfishworkmgr"
    SVC_CFG_WORK_PORT = 9997
    SVC_CFG_WORK_SSL_DISABLE = True

    # Constants for the v2 coordinator APIs
    SVC_CFG_WORK_MGR2 = "/v2"
    SVC_CFG_WORK_V2_PORT = 9996
    HTTP_HEADER_BATFISH_APIKEY = "X-Batfish-Apikey"
    HTTP_HEADER_BATFISH_VERSION = "X-Batfish-Version"

    SVC_FILENAME_HDR = "FileName"

    # Various constants used as keys on multi-part form data
    SVC_KEY_ADD_WORKER = "addworker"
    SVC_KEY_ANALYSIS_LIST = "analysislist"
    SVC_KEY_ANALYSIS_NAME = "analysisname"
    SVC_KEY_ANALYSIS_TYPE = "analysistype"
    SVC_KEY_ANSWER = "answer"
    SVC_KEY_ANSWERS = "answers"
    SVC_KEY_API_KEY = "apikey"
    SVC_KEY_ASSERTION = "assertion"
    SVC_KEY_AUTO_ANALYZE = "autoanalyze"
    SVC_KEY_AUTO_ANALYZE_TESTRIG = "autoanalyzetestrig"
    SVC_KEY_BASE_ENV_NAME = "baseenvname"
    SVC_KEY_COMPLETION_TYPE = "completiontype"
    SVC_KEY_CONFIGURATION_NAME = "configurationname"
    SVC_KEY_CONTAINERS = "containers"
    SVC_KEY_CONTAINER_LIST = "containerlist"
    SVC_KEY_CONTAINER_NAME = "container"
    SVC_KEY_CONTAINER_PREFIX = "containerprefix"
    SVC_KEY_DEL_ANALYSIS_QUESTIONS = "delanalysisquestions"
    SVC_KEY_DEL_WORKER = "delworker"
    SVC_KEY_DELTA_ENV_NAME = "deltaenvname"
    SVC_KEY_DELTA_TESTRIG_NAME = "deltatestrigname"
    SVC_KEY_ENV_NAME = "envname"
    SVC_KEY_ENVIRONMENT_LIST = "environmentlist"
    SVC_KEY_EXCEPTIONS = "exceptions"
    SVC_KEY_FAILURE = "failure"
    SVC_KEY_FILE = "file"
    SVC_KEY_FILE2 = "file2"
    SVC_KEY_FORCE = "force"
    SVC_KEY_MAX_SUGGESTIONS = "maxsuggestions"
    SVC_KEY_NETWORK_LIST = "networklist"
    SVC_KEY_NETWORK_NAME = "networkname"
    SVC_KEY_NETWORK_PREFIX = "networkprefix"
    SVC_KEY_NEW_ANALYSIS = "newanalysis"
    SVC_KEY_OBJECT_NAME = "objectname"
    SVC_KEY_PLUGIN_ID = "pluginid"
    SVC_KEY_QUERY = "query"
    SVC_KEY_QUESTION = "question"
    SVC_KEY_QUESTION_LIST = "questionlist"
    SVC_KEY_QUESTION_NAME = "questionname"
    SVC_KEY_REFERENCE_SNAPSHOT_NAME = "referencesnapshotname"
    SVC_KEY_RESULT = "result"
    SVC_KEY_SETTINGS = "settings"
    SVC_KEY_SNAPSHOT_INFO = "snapshotinfo"
    SVC_KEY_SNAPSHOT_LIST = "snapshotlist"
    SVC_KEY_SNAPSHOT_METADATA = "snapshotmetadata"
    SVC_KEY_SNAPSHOT_NAME = "snapshotname"
    SVC_KEY_SUCCESS = "success"
    SVC_KEY_SUGGESTED = "suggested"
    SVC_KEY_SUGGESTIONS = "suggestions"
    SVC_KEY_TASKSTATUS = "taskstatus"
    SVC_KEY_TESTRIG_INFO = "testriginfo"
    SVC_KEY_TESTRIG_LIST = "testriglist"
    SVC_KEY_TESTRIG_METADATA = "testrigmetadata"
    SVC_KEY_TESTRIG_NAME = "testrigname"
    SVC_KEY_VERBOSE = "verbose"
    SVC_KEY_VERSION = "version"
    SVC_KEY_WORK_LIST = "worklist"
    SVC_KEY_WORK_TYPE = "worktype"
    SVC_KEY_WORKID = "workid"
    SVC_KEY_WORKITEM = "workitem"
    SVC_KEY_WORKSPACE_NAME = "workspace"
    SVC_KEY_WORKSTATUS = "workstatus"
    SVC_KEY_ZIPFILE = "zipfile"

    # Constants for endpoints of various service calls
    SVC_RSC_AUTO_COMPLETE = "autocomplete"
    SVC_RSC_CHECK_API_KEY = "checkapikey"
    SVC_RSC_CONFIGURE_ANALYSIS = "configureanalysis"
    SVC_RSC_CONFIGURE_QUESTION_TEMPLATE = "configurequestiontemplate"
    SVC_RSC_DEL_ANALYSIS = "delanalysis"
    SVC_RSC_DEL_CONTAINER = "delcontainer"
    SVC_RSC_DEL_ENVIRONMENT = "delenvironment"
    SVC_RSC_DEL_NETWORK = "delnetwork"
    SVC_RSC_DEL_QUESTION = "delquestion"
    SVC_RSC_DEL_SNAPSHOT = "delsnapshot"
    SVC_RSC_DEL_TESTRIG = "deltestrig"
    SVC_RSC_GET_ANALYSIS_ANSWERS = "getanalysisanswers"
    SVC_RSC_GET_ANSWER = "getanswer"
    SVC_RSC_GET_CONFIGURATION = "getconfiguration"
    SVC_RSC_GET_CONTAINER = "getcontainer"
    SVC_RSC_GET_DATAPLANING_WORK = "getdataplaningwork"
    SVC_RSC_GET_NETWORK = "getnetwork"
    SVC_RSC_GET_OBJECT = "getobject"
    SVC_RSC_GET_PARSING_RESULTS = "getparsingresults"
    SVC_RSC_GET_PARSING_WORK = "getparsingwork"
    SVC_RSC_GET_QUESTION_TEMPLATES = "getquestiontemplates"
    SVC_RSC_GET_WORKSTATUS = "getworkstatus"
    SVC_RSC_GETSTATUS = "getstatus"
    SVC_RSC_INIT_CONTAINER = "initcontainer"
    SVC_RSC_INIT_NETWORK = "initnetwork"
    SVC_RSC_KILL_WORK = "killwork"
    SVC_RSC_LIST_ANALYSES = "listanalyses"
    SVC_RSC_LIST_CONTAINERS = "listcontainers"
    SVC_RSC_LIST_ENVIRONMENTS = "listenvironments"
    SVC_RSC_LIST_INCOMPLETE_WORK = "listincompletework"
    SVC_RSC_LIST_NETWORKS = "listnetworks"
    SVC_RSC_LIST_QUESTIONS = "listquestions"
    SVC_RSC_LIST_SNAPSHOTS = "listsnapshots"
    SVC_RSC_LIST_TESTRIGS = "listtestrigs"
    SVC_RSC_POOL_GET_QUESTION_TEMPLATES = "getquestiontemplates"
    SVC_RSC_POOL_GETSTATUS = "getstatus"
    SVC_RSC_POOL_UPDATE = "updatepool"
    SVC_RSC_PUT_OBJECT = "putobject"
    SVC_RSC_QUEUE_WORK = "queuework"
    SVC_RSC_SYNC_SNAPSHOTS_SYNC_NOW = "syncsnapshotssyncnow"
    SVC_RSC_SYNC_SNAPSHOTS_UPDATE_SETTINGS = "syncsnapshotsupdatesettings"
    SVC_RSC_SYNC_TESTRIGS_SYNC_NOW = "synctestrigssyncnow"
    SVC_RSC_SYNC_TESTRIGS_UPDATE_SETTINGS = "synctestrigsupdatesettings"
    SVC_RSC_UPLOAD_ENV = "uploadenvironment"
    SVC_RSC_UPLOAD_QUESTION = "uploadquestion"
    SVC_RSC_UPLOAD_SNAPSHOT = "uploadsnapshot"
    SVC_RSC_UPLOAD_TESTRIG = "uploadtestrig"


class CoordConstsV2(object):
    """
<<<<<<< HEAD
    Constains constants derived from CoordConstsV2.java in batfish-common.
=======
    Contains constants derived from CoordConstsV2.java in batfish-common.
>>>>>>> 0600e453

    **IMPORTANT**:
    It is crucial to keep the two versions in sync.
    """
<<<<<<< HEAD
=======

>>>>>>> 0600e453
    # The HTTP Header containing the client's API Key.
    HTTP_HEADER_BATFISH_APIKEY = "X-Batfish-Apikey"
    # The HTTP Header containing the client's version.
    HTTP_HEADER_BATFISH_VERSION = "X-Batfish-Version"

<<<<<<< HEAD
    KEY_DEACTIVATE_INTERFACES = "deactivateInterfaces"
    KEY_DEACTIVATE_LINKS = "deactivateLinks"
    KEY_DEACTIVATE_NODES = "deactivateNodes"
    KEY_NETWORK = "network"
    KEY_RESULT = "result"
    KEY_SNAPSHOT = "snapshot"
    KEY_SNAPSHOT_BASE = "snapshotBase"
    KEY_SNAPSHOT_NEW = "snapshotNew"

    RSC_CONTAINER = "container"
    RSC_CONTAINERS = "containers"
    RSC_FORK = "fork"
=======
    RSC_CONTAINER = "container"
    RSC_CONTAINERS = "containers"
>>>>>>> 0600e453
    RSC_ISSUES = "issues"
    RSC_NETWORK = "network"
    RSC_NETWORKS = "networks"
    RSC_NODE_ROLES = "noderoles"
    RSC_QUESTIONS = "questions"
    RSC_REFERENCE_LIBRARY = "referencelibrary"
<<<<<<< HEAD
    RSC_SETTINGS = "settings"
    RSC_SNAPSHOTS = "snapshots"
=======
    RSC_SETTINGS = "settings"
>>>>>>> 0600e453
<|MERGE_RESOLUTION|>--- conflicted
+++ resolved
@@ -297,25 +297,17 @@
 
 class CoordConstsV2(object):
     """
-<<<<<<< HEAD
-    Constains constants derived from CoordConstsV2.java in batfish-common.
-=======
     Contains constants derived from CoordConstsV2.java in batfish-common.
->>>>>>> 0600e453
 
     **IMPORTANT**:
     It is crucial to keep the two versions in sync.
     """
-<<<<<<< HEAD
-=======
-
->>>>>>> 0600e453
+
     # The HTTP Header containing the client's API Key.
     HTTP_HEADER_BATFISH_APIKEY = "X-Batfish-Apikey"
     # The HTTP Header containing the client's version.
     HTTP_HEADER_BATFISH_VERSION = "X-Batfish-Version"
 
-<<<<<<< HEAD
     KEY_DEACTIVATE_INTERFACES = "deactivateInterfaces"
     KEY_DEACTIVATE_LINKS = "deactivateLinks"
     KEY_DEACTIVATE_NODES = "deactivateNodes"
@@ -328,19 +320,11 @@
     RSC_CONTAINER = "container"
     RSC_CONTAINERS = "containers"
     RSC_FORK = "fork"
-=======
-    RSC_CONTAINER = "container"
-    RSC_CONTAINERS = "containers"
->>>>>>> 0600e453
     RSC_ISSUES = "issues"
     RSC_NETWORK = "network"
     RSC_NETWORKS = "networks"
     RSC_NODE_ROLES = "noderoles"
     RSC_QUESTIONS = "questions"
     RSC_REFERENCE_LIBRARY = "referencelibrary"
-<<<<<<< HEAD
     RSC_SETTINGS = "settings"
-    RSC_SNAPSHOTS = "snapshots"
-=======
-    RSC_SETTINGS = "settings"
->>>>>>> 0600e453
+    RSC_SNAPSHOTS = "snapshots"
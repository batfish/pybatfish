# coding=utf-8
#   Copyright 2018 The Batfish Open Source Project
#
#   Licensed under the Apache License, Version 2.0 (the "License");
#   you may not use this file except in compliance with the License.
#   You may obtain a copy of the License at
#
#       http://www.apache.org/licenses/LICENSE-2.0
#
#   Unless required by applicable law or agreed to in writing, software
#   distributed under the License is distributed on an "AS IS" BASIS,
#   WITHOUT WARRANTIES OR CONDITIONS OF ANY KIND, either express or implied.
#   See the License for the specific language governing permissions and
#   limitations under the License.

from enum import Enum


class BfConsts(object):
    """
    Contains constants derived from BfConsts.java in batfish-common.

    **IMPORTANT**:
    It is crucial to keep the two versions in sync.
    """

    ARG_ANALYSIS_NAME = "analysisname"
    ARG_ANSWER_JSON_PATH = "answerjsonpath"
    ARG_BLOCK_NAMES = "blocknames"
    ARG_CONTAINER_DIR = "containerdir"
    ARG_DELTA_ENVIRONMENT_NAME = "deltaenv"
    ARG_DELTA_TESTRIG = "deltatestrig"
    ARG_DIFF_ACTIVE = "diffactive"
    ARG_DIFFERENTIAL = "differential"
    ARG_ENVIRONMENT_NAME = "env"
    ARG_HALT_ON_CONVERT_ERROR = "haltonconverterror"
    ARG_HALT_ON_PARSE_ERROR = "haltonparseerror"
    ARG_IGNORE_FILES_WITH_STRINGS = "ignorefileswithstrings"
    ARG_LOG_FILE = "logfile"
    ARG_LOG_LEVEL = "loglevel"
    ARG_OUTPUT_ENV = "outputenv"
    ARG_PEDANTIC_AS_ERROR = "pedanticerror"
    ARG_PEDANTIC_SUPPRESS = "pedanticsuppress"
    ARG_PLUGIN_DIRS = "plugindirs"
    ARG_PRETTY_PRINT_ANSWER = "ppa"
    ARG_QUESTION_NAME = "questionname"
    ARG_RED_FLAG_AS_ERROR = "redflagerror"
    ARG_RED_FLAG_SUPPRESS = "redflagsuppress"
    ARG_SYNTHESIZE_JSON_TOPOLOGY = "synthesizejsontopology"
    ARG_SYNTHESIZE_TOPOLOGY = "synthesizetopology"
    ARG_TASK_PLUGIN = "taskplugin"
    ARG_TESTRIG = "testrig"
    ARG_UNIMPLEMENTED_AS_ERROR = "unimplementederror"
    ARG_UNIMPLEMENTED_SUPPRESS = "unimplementedsuppress"
    ARG_UNRECOGNIZED_AS_RED_FLAG = "urf"
    ARG_USE_PRECOMPUTED_ADVERTISEMENTS = "useprecomputedadvertisements"
    ARG_USE_PRECOMPUTED_IBGP_NEIGHBORS = "useprecomputedibgpneighbors"
    ARG_USE_PRECOMPUTED_ROUTES = "useprecomputedroutes"
    ARG_VERBOSE_PARSE = "verboseparse"

    COMMAND_ANALYZE = "analyze"
    COMMAND_ANSWER = "answer"
    COMMAND_COMPILE_DIFF_ENVIRONMENT = "diffcompile"
    COMMAND_DUMP_DP = "dp"
    COMMAND_INIT_INFO = "initinfo"
    COMMAND_PARSE_VENDOR_INDEPENDENT = "si"
    COMMAND_PARSE_VENDOR_SPECIFIC = "sv"
    COMMAND_QUERY = "query"
    COMMAND_REPORT = "report"
    COMMAND_VALIDATE_ENVIRONMENT = "venv"
    COMMAND_WRITE_ADVERTISEMENTS = "writeadvertisements"
    COMMAND_WRITE_IBGP_NEIGHBORS = "writeibgpneighbors"
    COMMAND_WRITE_ROUTES = "writeroutes"

    KEY_BGP_ANNOUNCEMENTS = "Announcements"

    PROP_QUESTION_PLUGIN_DIR = "batfishQuestionPluginDir"

    RELPATH_ANSWER_HTML = "answer.html"
    RELPATH_ANSWER_JSON = "answer.json"
    RELPATH_AWS_VPC_CONFIGS_DIR = "aws_vpc_configs"
    RELPATH_AWS_VPC_CONFIGS_FILE = "aws_vpc_configs"
    RELPATH_BASE = "base"
    RELPATH_CONFIG_FILE_NAME_ALLINONE = "allinone.properties"
    RELPATH_CONFIG_FILE_NAME_BATFISH = "batfish.properties"
    RELPATH_CONFIG_FILE_NAME_CLIENT = "client.properties"
    RELPATH_CONFIG_FILE_NAME_COORDINATOR = "coordinator.properties"
    RELPATH_CONFIGURATIONS_DIR = "configs"
    RELPATH_CONVERT_ANSWER_PATH = "convert_answer"
    RELPATH_DATA_PLANE_DIR = "dp"
    RELPATH_DEFAULT_ENVIRONMENT_NAME = "env_default"
    RELPATH_DIFF = "diff"
    RELPATH_EDGE_BLACKLIST_FILE = "edge_blacklist"
    RELPATH_ENV_DIR = "env"
    RELPATH_ENV_NODE_SET = "env-node-set"
    RELPATH_ENVIRONMENTS_DIR = "environments"
    RELPATH_EXTERNAL_BGP_ANNOUNCEMENTS = "external_bgp_announcements.json"
    RELPATH_FAILURE_QUERY_PREFIX = "failure-query"
    RELPATH_FLOWS_DUMP_DIR = "flowdump"
    RELPATH_HOST_CONFIGS_DIR = "hosts"
    RELPATH_INTERFACE_BLACKLIST_FILE = "interface_blacklist"
    RELPATH_MULTIPATH_QUERY_PREFIX = "multipath-query"
    RELPATH_NODE_BLACKLIST_FILE = "node_blacklist"
    RELPATH_PARSE_ANSWER_PATH = "parse_answer"
    RELPATH_PRECOMPUTED_ROUTES = "precomputedroutes"
    RELPATH_QUERIES_DIR = "queries"
    RELPATH_QUESTION_FILE = "question"
    RELPATH_QUESTION_PARAM_FILE = "parameters"
    RELPATH_QUESTIONS_DIR = "questions"
    RELPATH_TEST_RIG_DIR = "testrig"
    RELPATH_TOPOLOGY_FILE = "topology"
    RELPATH_VENDOR_INDEPENDENT_CONFIG_DIR = "indep"
    RELPATH_VENDOR_SPECIFIC_CONFIG_DIR = "vendor"
    RELPATH_Z3_DATA_PLANE_FILE = "dataplane.smt2"

    SUFFIX_ANSWER_JSON_FILE = ".json"  # type: str
    SUFFIX_LOG_FILE = ".log"  # type: str

    SVC_BASE_RSC = "/batfishservice"
    SVC_DEL_CONTAINER_RSC = "delcontainer"
    SVC_DEL_ENVIRONMENT_RSC = "delenvironment"
    SVC_DEL_QUESTION_RSC = "delquestion"
    SVC_DEL_TESTRIG_RSC = "deltestrig"
    SVC_DEL_WORKER_KEY = "delworker"
    SVC_FAILURE_KEY = "failure"
    SVC_GET_STATUS_RSC = "getstatus"
    SVC_GET_TASKSTATUS_RSC = "gettaskstatus"
    SVC_PORT = 9999
    SVC_RUN_TASK_RSC = "run"
    SVC_SUCCESS_KEY = "success"
    SVC_TASK_KEY = "task"
    SVC_TASKID_KEY = "taskid"


class WorkStatusCode(str, Enum):
    ASSIGNED = "ASSIGNED"
    ASSIGNMENTERROR = "ASSIGNMENTERROR"
    BLOCKED = "BLOCKED"
    CHECKINGSTATUS = "CHECKINGSTATUS"
    REQUEUEFAILURE = "REQUEUEFAILURE"
    TERMINATEDABNORMALLY = "TERMINATEDABNORMALLY"
    TERMINATEDBYUSER = "TERMINATEDBYUSER"
    TERMINATEDNORMALLY = "TERMINATEDNORMALLY"
    TRYINGTOASSIGN = "TRYINGTOASSIGN"
    UNASSIGNED = "UNASSIGNED"

    @staticmethod
    def is_terminated(work_status_code):
        # type: (WorkStatusCode) -> bool
        return work_status_code in [
            WorkStatusCode.ASSIGNMENTERROR,
            WorkStatusCode.REQUEUEFAILURE,
            WorkStatusCode.TERMINATEDABNORMALLY,
            WorkStatusCode.TERMINATEDBYUSER,
            WorkStatusCode.TERMINATEDNORMALLY]


class CoordConsts(object):
    """
    Contains constants derived from CoordConsts.java in batfish-common.

    **IMPORTANT**:
    It is crucial to keep the two versions in sync.
    """

    DEFAULT_API_KEY = "00000000000000000000000000000000"
    # Constants for where and how services are hosted
    SVC_CFG_POOL_MGR = "/batfishpoolmgr"
    SVC_CFG_POOL_PORT = 9998
    SVC_CFG_POOL_SSL_DISABLE = True
    SVC_CFG_WORK_MGR = "/batfishworkmgr"
    SVC_CFG_WORK_PORT = 9997
    SVC_CFG_WORK_SSL_DISABLE = True

    # Constants for the v2 coordinator APIs
    SVC_CFG_WORK_MGR2 = "/v2"
    SVC_CFG_WORK_V2_PORT = 9996
    HTTP_HEADER_BATFISH_APIKEY = "X-Batfish-Apikey"
    HTTP_HEADER_BATFISH_VERSION = "X-Batfish-Version"

    SVC_FILENAME_HDR = "FileName"

    # Various constants used as keys on multi-part form data
    SVC_KEY_ADD_WORKER = "addworker"
    SVC_KEY_ANALYSIS_LIST = "analysislist"
    SVC_KEY_ANALYSIS_NAME = "analysisname"
    SVC_KEY_ANALYSIS_TYPE = "analysistype"
    SVC_KEY_ANSWER = "answer"
    SVC_KEY_ANSWERS = "answers"
    SVC_KEY_API_KEY = "apikey"
    SVC_KEY_ASSERTION = "assertion"
    SVC_KEY_AUTO_ANALYZE = "autoanalyze"
    SVC_KEY_AUTO_ANALYZE_TESTRIG = "autoanalyzetestrig"
    SVC_KEY_BASE_ENV_NAME = "baseenvname"
    SVC_KEY_COMPLETION_TYPE = "completiontype"
    SVC_KEY_CONFIGURATION_NAME = "configurationname"
    SVC_KEY_CONTAINERS = "containers"
    SVC_KEY_CONTAINER_LIST = "containerlist"
    SVC_KEY_CONTAINER_NAME = "container"
    SVC_KEY_CONTAINER_PREFIX = "containerprefix"
    SVC_KEY_DEL_ANALYSIS_QUESTIONS = "delanalysisquestions"
    SVC_KEY_DEL_WORKER = "delworker"
    SVC_KEY_DELTA_ENV_NAME = "deltaenvname"
    SVC_KEY_DELTA_TESTRIG_NAME = "deltatestrigname"
    SVC_KEY_ENV_NAME = "envname"
    SVC_KEY_ENVIRONMENT_LIST = "environmentlist"
    SVC_KEY_EXCEPTIONS = "exceptions"
    SVC_KEY_FAILURE = "failure"
    SVC_KEY_FILE = "file"
    SVC_KEY_FILE2 = "file2"
    SVC_KEY_FORCE = "force"
    SVC_KEY_MAX_SUGGESTIONS = "maxsuggestions"
    SVC_KEY_NETWORK_LIST = "networklist"
    SVC_KEY_NETWORK_NAME = "networkname"
    SVC_KEY_NETWORK_PREFIX = "networkprefix"
    SVC_KEY_NEW_ANALYSIS = "newanalysis"
    SVC_KEY_OBJECT_NAME = "objectname"
    SVC_KEY_PLUGIN_ID = "pluginid"
    SVC_KEY_QUERY = "query"
    SVC_KEY_QUESTION = "question"
    SVC_KEY_QUESTION_LIST = "questionlist"
    SVC_KEY_QUESTION_NAME = "questionname"
    SVC_KEY_REFERENCE_SNAPSHOT_NAME = "referencesnapshotname"
    SVC_KEY_RESULT = "result"
    SVC_KEY_SETTINGS = "settings"
    SVC_KEY_SNAPSHOT_INFO = "snapshotinfo"
    SVC_KEY_SNAPSHOT_LIST = "snapshotlist"
    SVC_KEY_SNAPSHOT_METADATA = "snapshotmetadata"
    SVC_KEY_SNAPSHOT_NAME = "snapshotname"
    SVC_KEY_SUCCESS = "success"
    SVC_KEY_SUGGESTED = "suggested"
    SVC_KEY_SUGGESTIONS = "suggestions"
    SVC_KEY_TASKSTATUS = "taskstatus"
    SVC_KEY_TESTRIG_INFO = "testriginfo"
    SVC_KEY_TESTRIG_LIST = "testriglist"
    SVC_KEY_TESTRIG_METADATA = "testrigmetadata"
    SVC_KEY_TESTRIG_NAME = "testrigname"
    SVC_KEY_VERBOSE = "verbose"
    SVC_KEY_VERSION = "version"
    SVC_KEY_WORK_LIST = "worklist"
    SVC_KEY_WORK_TYPE = "worktype"
    SVC_KEY_WORKID = "workid"
    SVC_KEY_WORKITEM = "workitem"
    SVC_KEY_WORKSPACE_NAME = "workspace"
    SVC_KEY_WORKSTATUS = "workstatus"
    SVC_KEY_ZIPFILE = "zipfile"

    # Constants for endpoints of various service calls
    SVC_RSC_AUTO_COMPLETE = "autocomplete"
    SVC_RSC_CHECK_API_KEY = "checkapikey"
    SVC_RSC_CONFIGURE_ANALYSIS = "configureanalysis"
    SVC_RSC_CONFIGURE_QUESTION_TEMPLATE = "configurequestiontemplate"
    SVC_RSC_DEL_ANALYSIS = "delanalysis"
    SVC_RSC_DEL_CONTAINER = "delcontainer"
    SVC_RSC_DEL_ENVIRONMENT = "delenvironment"
    SVC_RSC_DEL_NETWORK = "delnetwork"
    SVC_RSC_DEL_QUESTION = "delquestion"
    SVC_RSC_DEL_SNAPSHOT = "delsnapshot"
    SVC_RSC_DEL_TESTRIG = "deltestrig"
    SVC_RSC_GET_ANALYSIS_ANSWERS = "getanalysisanswers"
    SVC_RSC_GET_ANSWER = "getanswer"
    SVC_RSC_GET_CONFIGURATION = "getconfiguration"
    SVC_RSC_GET_CONTAINER = "getcontainer"
    SVC_RSC_GET_DATAPLANING_WORK = "getdataplaningwork"
    SVC_RSC_GET_NETWORK = "getnetwork"
    SVC_RSC_GET_OBJECT = "getobject"
    SVC_RSC_GET_PARSING_RESULTS = "getparsingresults"
    SVC_RSC_GET_PARSING_WORK = "getparsingwork"
    SVC_RSC_GET_QUESTION_TEMPLATES = "getquestiontemplates"
    SVC_RSC_GET_WORKSTATUS = "getworkstatus"
    SVC_RSC_GETSTATUS = "getstatus"
    SVC_RSC_INIT_CONTAINER = "initcontainer"
    SVC_RSC_INIT_NETWORK = "initnetwork"
    SVC_RSC_KILL_WORK = "killwork"
    SVC_RSC_LIST_ANALYSES = "listanalyses"
    SVC_RSC_LIST_CONTAINERS = "listcontainers"
    SVC_RSC_LIST_ENVIRONMENTS = "listenvironments"
    SVC_RSC_LIST_INCOMPLETE_WORK = "listincompletework"
    SVC_RSC_LIST_NETWORKS = "listnetworks"
    SVC_RSC_LIST_QUESTIONS = "listquestions"
    SVC_RSC_LIST_SNAPSHOTS = "listsnapshots"
    SVC_RSC_LIST_TESTRIGS = "listtestrigs"
    SVC_RSC_POOL_GET_QUESTION_TEMPLATES = "getquestiontemplates"
    SVC_RSC_POOL_GETSTATUS = "getstatus"
    SVC_RSC_POOL_UPDATE = "updatepool"
    SVC_RSC_PUT_OBJECT = "putobject"
    SVC_RSC_QUEUE_WORK = "queuework"
    SVC_RSC_SYNC_SNAPSHOTS_SYNC_NOW = "syncsnapshotssyncnow"
    SVC_RSC_SYNC_SNAPSHOTS_UPDATE_SETTINGS = "syncsnapshotsupdatesettings"
    SVC_RSC_SYNC_TESTRIGS_SYNC_NOW = "synctestrigssyncnow"
    SVC_RSC_SYNC_TESTRIGS_UPDATE_SETTINGS = "synctestrigsupdatesettings"
    SVC_RSC_UPLOAD_ENV = "uploadenvironment"
    SVC_RSC_UPLOAD_QUESTION = "uploadquestion"
    SVC_RSC_UPLOAD_SNAPSHOT = "uploadsnapshot"
    SVC_RSC_UPLOAD_TESTRIG = "uploadtestrig"


class CoordConstsV2(object):
    """
    Contains constants derived from CoordConstsV2.java in batfish-common.

    **IMPORTANT**:
    It is crucial to keep the two versions in sync.
    """

    # The HTTP Header containing the client's API Key.
    HTTP_HEADER_BATFISH_APIKEY = "X-Batfish-Apikey"
    # The HTTP Header containing the client's version.
    HTTP_HEADER_BATFISH_VERSION = "X-Batfish-Version"

    RSC_CONTAINER = "container"
    RSC_CONTAINERS = "containers"
<<<<<<< HEAD
    RSC_INFERRED_NODE_ROLES = "inferred_node_roles"
=======
    RSC_FORK = "fork"
>>>>>>> 32dee376
    RSC_ISSUES = "issues"
    RSC_NETWORK = "network"
    RSC_NETWORKS = "networks"
    RSC_NODE_ROLES = "noderoles"
    RSC_QUESTIONS = "questions"
    RSC_REFERENCE_LIBRARY = "referencelibrary"
    RSC_SETTINGS = "settings"
    RSC_SNAPSHOTS = "snapshots"<|MERGE_RESOLUTION|>--- conflicted
+++ resolved
@@ -310,11 +310,8 @@
 
     RSC_CONTAINER = "container"
     RSC_CONTAINERS = "containers"
-<<<<<<< HEAD
+    RSC_FORK = "fork"
     RSC_INFERRED_NODE_ROLES = "inferred_node_roles"
-=======
-    RSC_FORK = "fork"
->>>>>>> 32dee376
     RSC_ISSUES = "issues"
     RSC_NETWORK = "network"
     RSC_NETWORKS = "networks"

# coding=utf-8
#   Copyright 2018 The Batfish Open Source Project
#
#   Licensed under the Apache License, Version 2.0 (the "License");
#   you may not use this file except in compliance with the License.
#   You may obtain a copy of the License at
#
#       http://www.apache.org/licenses/LICENSE-2.0
#
#   Unless required by applicable law or agreed to in writing, software
#   distributed under the License is distributed on an "AS IS" BASIS,
#   WITHOUT WARRANTIES OR CONDITIONS OF ANY KIND, either express or implied.
#   See the License for the specific language governing permissions and
#   limitations under the License.
"""Defines Batfish questions and logic for loading them from disk or Batfish."""

from __future__ import absolute_import, print_function

import json
import logging
import os
import re
import sys
from copy import deepcopy
from inspect import getmembers
from typing import (Any, Dict, Iterable, List, Optional, Set,  # noqa: F401
                    Tuple, Union)

import attr
import six
from six import PY3, integer_types, string_types

from pybatfish.client.internal import (_bf_answer_obj,
                                       _bf_get_question_templates)
from pybatfish.datamodel import Assertion, AssertionType, \
    VariableType  # noqa: F401
from pybatfish.datamodel.answer import Answer  # noqa: F401
from pybatfish.exception import QuestionValidationException
from pybatfish.question import bfq
from pybatfish.util import BfJsonEncoder, get_uuid, validate_question_name

# A set of tags across all questions
_tags = set()  # type: Set[str]
_VALID_VARIABLE_NAME_REGEX = re.compile(r'^\w+$')

__all__ = [
    'list_questions',
    'list_tags',
    'load_dir_questions',
    'load_questions',
]

bf_logger = logging.getLogger("pybatfish.client")


@attr.s(frozen=True)
class AllowedValue(object):
    """Describes a whitelisted value for a question parameter."""

    name = attr.ib(type=str)
    description = attr.ib(type=Optional[str], default=None)

    @classmethod
    def from_dict(cls, json_dict):
        # type: (Dict) -> AllowedValue
        return AllowedValue(json_dict['name'], json_dict.get('description'))

    def __str__(self):
        if self.description is not None:
            return "{}: {}".format(self.name, self.description)
        return self.name


class QuestionMeta(type):
    """A meta class for all Question classes."""

    def __new__(cls, name, base, dct):
        """Creates a new class for a specific question."""
        new_cls = super(QuestionMeta, cls).__new__(cls, name, base, dct)
        additional_kwargs = {'question_name'}

        def constructor(self, *args, **kwargs):
            """Create a new question."""
            # Reject positional args; this way is PY2-compliant
            if args:
                raise TypeError("Please use keyword arguments")

            # Call super (i.e., QuestionBase)
            super(new_cls, self).__init__(new_cls.template)

            # Update well-known params, if passed in
            if "exclusions" in kwargs:
                self._dict['exclusions'] = kwargs.get("exclusions")
            if "question_name" in kwargs:
                self._dict['instance']['instanceName'] = kwargs.get(
                    "question_name")
            else:
                self._dict['instance']['instanceName'] = (
                    "__{}_{}".format(
                        self._dict['instance']['instanceName'], get_uuid()))

            # Validate that we are not accepting invalid kwargs/variables
            instance_vars = self._dict['instance'].get('variables', {})
            allowed_kwargs = set(instance_vars)
            allowed_kwargs.update(additional_kwargs)
            var_difference = set(kwargs.keys()).difference(allowed_kwargs)
            if var_difference:
                raise QuestionValidationException(
                    "Received unsupported parameters/variables: {}".format(
                        var_difference))
            # Set question-specific parameters
            for var_name, var_value in kwargs.items():
                if var_name not in additional_kwargs:
                    instance_vars[var_name]['value'] = var_value

        # Define signature. Helps with tab completion. Python3 centric
        if PY3:
            from inspect import Signature, Parameter
            # Merge constructor params with question variables
            params = [Parameter(name=param, kind=Parameter.KEYWORD_ONLY)
                      for param in dct.get("variables", []) +
                      [p for p in additional_kwargs if
                       p not in ('kwargs', 'self')]]
            setattr(constructor, '__signature__', Signature(parameters=params))
        setattr(new_cls, '__init__', constructor)
        setattr(new_cls, '__doc__', dct.get("docstring", ""))
        new_cls.description = dct.get("description", "")
        new_cls.tags = dct.get("tags", [])
        new_cls.template = dct.get('template', {})

        return new_cls

    def __dir__(self):
        return ['description', 'tags', 'template'] + list(
            reversed(dir(QuestionBase)))


class QuestionBase(object):
    """All questions inherit functionality from this class."""

    def __init__(self, dictionary):
        self._dict = deepcopy(dictionary)

    def answer(self, snapshot=None, reference_snapshot=None,
               include_one_table_keys=None, background=False, extra_args=None):
        # type: (Optional[str], Optional[str], Optional[bool], bool, Optional[Dict[str, Any]]) -> Union[str, Answer]
        """
        Ask and return the answer for this question.

        :param snapshot: the snapshot on which to answer the question. If not
            provided, the latest snapshot initialized will be used.
        :type snapshot: str
        :param reference_snapshot: for differential questions only, the snapshot
            against which to compare.
        :type reference_snapshot: str
        :param include_one_table_keys: if differential is True, include keys only
            from one table and not both.
        :type include_one_table_keys: bool
        :param background: run this question in background, return immediately
        :type background: bool
        :param extra_args: extra arguments to be passed to the parse command. See bf_session.additionalArgs.
        :type extra_args: dict
        :rtype: :py:class:`~pybatfish.datamodel.answer.base.Answer` or
            :py:class:`~pybatfish.datamodel.answer.table.TableAnswer`

        :raises QuestionValidationException: if the question is malformed
        """
        from pybatfish.client.commands import bf_session
        real_snapshot = bf_session.get_snapshot(snapshot)
        if reference_snapshot is None and self.get_differential():
            raise ValueError(
                "reference_snapshot argument is required to answer a differential question")
        _validate(self.dict())
        if include_one_table_keys is not None:
            self._set_include_one_table_keys(include_one_table_keys)
        return _bf_answer_obj(self.json(),
                              parameters_str="{}",
                              question_name=self.get_name(),
                              background=background,
                              snapshot=real_snapshot,
                              reference_snapshot=reference_snapshot,
                              extra_args=extra_args)

    def dict(self):
        """Return the dictionary representing this question."""
        return self._dict

    def json(self, **kwargs):
        """Return the json string representing this question.

        Keyword arguments passed to json.dumps with default assignments of
        sort_keys=True and indent=2

        .. deprecated: 0.36.0
        """
        return json.dumps(self._dict, sort_keys=True, indent=2,
                          cls=BfJsonEncoder, **kwargs)

    def get_description(self):
        """Return the short description of this question."""
        return self._dict['instance']['description']

    def get_long_description(self):
        """Return the long description of this question."""
        return self._dict['instance']['longDescription']

    def get_differential(self):
        """Return whether this question is to be asked differentially."""
        return self._dict.get('differential', False)

    def get_include_one_table_keys(self):
        """Return whether keys present in only one table should be included when computing answer table diffs."""
        return self._dict.get('includeOneTableKeys', False)

    def get_name(self):
        """Return the name of this question."""
        return self._dict['instance']['instanceName']

    def _set_include_one_table_keys(self, include_one_table_keys):
        """Set if keys present in only table should be included when computing table diffs."""
        self._dict['includeOneTableKeys'] = include_one_table_keys

    def set_assertion(self, assertion):
        # type: (Assertion) -> QuestionBase
        """Set an assertion for a given question.

        Overwrites any previous assertions.
        """
        self._dict['assertion'] = assertion.dict()
        return self

    def make_check(self):
        # type: () -> QuestionBase
        """Make this question a check which asserts that there are no results."""
        self.set_assertion(Assertion(AssertionType.COUNT_EQUALS, 0))
        return self


def list_questions(tags=None, question_module='pybatfish.question.bfq'):
    # type: (Optional[Iterable[str]], str) -> List[Dict[str, Union[str, Set]]]
    """List available questions.

    :param tags: if not `None`, only list questions with given tags.
        See :py:func:`list_tags` for a list of tags given currently loaded questions.
    :param question_module: which module to load the questions from. By default,
        :py:mod:`pybatfish.question.bfq` is used.

    :returns: a list of questions, where each question is represented as a dict
        containing "name", "description", and "tags".
    """
    module = sys.modules[question_module]
    # Members of the module are (name,value) pairs so
    # x[1] in the lambda represents the value part.
    # Want members with value of type QuestionMeta
    predicate = lambda x: isinstance(x[1], QuestionMeta)
    question_functions = filter(predicate, getmembers(module))

    matching_questions = []
    desired_tags = set(
        map(str.lower, tags)) if tags else set()  # type: Set[str]
    for name, question_func in question_functions:
        if desired_tags and not desired_tags.intersection(
                map(str.lower, question_func.tags)):
            # skip questions that don't have any desired tags
            continue

        matching_questions.append({
            'name': name,
            'description': question_func.description,
            'tags': question_func.tags,
        })
    return matching_questions


def list_tags():
    # type: () -> Set[str]
    """List tags across all available questions."""
    return _tags


def _install_questions_in_module(questions, module_name):
    # type: (Iterable[Tuple[str, QuestionMeta]], str) -> None
    """Install the given questions in the specified module."""
    module = sys.modules[module_name]
    for (name, question_class) in questions:
        setattr(question_class, '__module__', module_name)
        setattr(module, name, question_class)


def _load_questions_from_dir(question_dir):
    # type: (str) -> Dict[str, QuestionMeta]
    question_files = []
    for dirpath, dirnames, filenames in os.walk(question_dir):
        for filename in filenames:
            if filename.endswith(".json"):
                question_files.append(os.path.join(dirpath, filename))
    if len(question_files) == 0:
        bf_logger.warn(
            "WARNING: no .json files found in supplied question directory: {questionDir}".format(
                questionDir=question_dir))
        return {}

    questions = {}
    for questionFile in question_files:
        try:
            (qname, qclass) = _load_question_disk(questionFile)
            questions[qname] = qclass
        except Exception as err:
            bf_logger.error(
                "Could not load question from {questionFile}:{err}".format(
                    questionFile=questionFile,
                    err=err))
    bf_logger.info(
        "Successfully loaded {numQuestions}/{numQuestionFiles} question(s) from local directory".format(
            numQuestions=len(questions), numQuestionFiles=len(question_files)))
    return questions


def load_dir_questions(questionDir, moduleName=bfq.__name__):
    # type: (str, str) -> Iterable[str]
    """Load question templates from a directory on disk and install them in the given module."""
    # Find all files with questions in them.
    questions = _load_questions_from_dir(questionDir)
    _install_questions_in_module(six.iteritems(questions), moduleName)
    return questions.keys()


def _load_question_disk(question_path):
    # type: (str) -> Tuple[str, QuestionMeta]
    """Load a question template from disk and instantiate a new `:py:class:Question`."""
    with open(question_path, 'r') as question_file:
        question_dict = json.load(question_file)
    try:
        return _load_question_dict(question_dict)
    except QuestionValidationException as e:
        raise QuestionValidationException(
            "Error loading question from {}".format(question_path), e)


def _load_question_dict(question):
    # type: (Dict[str, Any]) -> Tuple[str, QuestionMeta]
    """Create a question from a dictionary which contains a template.

    :return the name of the question
    """
    # Perform series of validations on the question.
    # Try to have meaningful error messages.

    # Check has instance data
    instance_data = question.get('instance')
    if not instance_data:
        raise QuestionValidationException("Missing instance data")

    # name validation
    given_question_name = instance_data.get('instanceName')
    if not given_question_name or not validate_question_name(
            given_question_name):
        raise QuestionValidationException(
            "Invalid question name: {}".format(given_question_name))
    question_name = str(given_question_name)  # type: str

    # description validation
    question_description = instance_data.get(
        'description', '').strip()  # type: str
    if not question_description:
        raise QuestionValidationException(
            "Missing description for question '{}'".format(question_name))
    if not question_description.endswith('.'):
        question_description += '.'

    # Extend description if we can
    long_description = instance_data.get(
        'longDescription', '').strip()  # type: str
    if long_description:
        if not long_description.endswith('.'):
            long_description += '.'
        question_description = "\n\n".join(
            [question_description, long_description])

    # Extract question tags
    tags = sorted(map(str, instance_data.get('tags', [])))
    _tags.update(tags)

    # Validate question variables
    ivars = instance_data.get('variables', {})
    ordered_variable_names = instance_data.get('orderedVariableNames', [])
    variables = _process_variables(question_name, ivars, ordered_variable_names)

    # Compute docstring
    docstring = _compute_docstring(question_description, variables, ivars)

    # Make new Question class
    question_class = QuestionMeta(question_name, (QuestionBase,), {
        'docstring': docstring,
        'description': question_description,
        'tags': tags,
        'template': deepcopy(question),
        'variables': variables,
    })
    return question_name, question_class


def _process_variables(question_name, variables, ordered_variable_names):
    # type: (str, Dict[str, Dict[str, Any]], List[str]) -> List[str]
    """Perform validation on question variables.

    :returns an ordered list of variable names
    """
    if not variables:
        return []
    for var_name, var_data in variables.items():
        _validate_variable_name(question_name, var_name)
        _validate_variable_data(question_name, var_name, var_data)

    if _has_valid_ordered_variable_names(ordered_variable_names, variables):
        return ordered_variable_names

    def __var_key(name):
        """Orders required [!optional] vars first, then by name."""
        return variables[name].get('optional', False), name

    return sorted(variables.keys(), key=__var_key)


def _validate_variable_data(question_name, var_name, var_data):
    # type: (str, str, Dict[str, Any]) -> bool
    """Perform validation on variable metadata and fix style if necessary.

    :raises QuestionValidationException if metadata is invalid.
    """
    var_type = var_data.get('type', '').strip()
    if not var_type:
        raise QuestionValidationException(
            "Question {} is missing type for variable {}".format(
                question_name,
                var_name))
    var_data['type'] = var_type

    var_desc = var_data.get('description', '').strip()
    if not var_desc:
        raise QuestionValidationException(
            "Question {} is missing description for variable {}".format(
                question_name,
                var_name))
    if not var_desc.endswith('.'):
        var_desc += '.'
    var_data['description'] = var_desc

    return True


def _validate_variable_name(question_name, var_name):
    # type: (str, str) -> bool
    """Check if the variable name is valid."""
    if not re.match(_VALID_VARIABLE_NAME_REGEX, var_name):
        raise QuestionValidationException(
            "Question {} has invalid variable name: {}. Only alphanumeric characters are allowed".format(
                question_name, var_name))
    return True


def _has_valid_ordered_variable_names(ordered_variable_names, variables):
    # type: (List[str], Dict[str, Dict[str, Any]]) -> bool
    """Check if ordered_variable_names is present and that it includes all instance variables."""
    if not ordered_variable_names:
        return False
    return (len(ordered_variable_names) == len(variables)
            and set(ordered_variable_names) == set(variables.keys()))


def _compute_docstring(base_docstring, var_names, variables):
    # type: (str, List[str], Dict[str, Any]) -> str
    """Compute a docstring for a question, based on the variables."""
    if not variables:
        return base_docstring
    return "\n".join([base_docstring, "\n"] +
                     [_compute_var_help(var, variables[var]) for var in
                      var_names])


def _compute_var_help(var_name, var_data):
    # type: (str, Dict[str, Any]) -> str
    """Create explanation of a single question variable."""
    # Variable help has 2 sections: param and type. Param section may include
    # optionally: required (inline), and allowed_values and/or default_value on
    # their own lines with a leading blank.
    param_line = ":param {name}: {opt_req}{desc}\n".format(
        name=var_name,
        opt_req='*Required.* ' if not var_data.get('optional',
                                                   False) else "",
        desc=var_data['description'])

    allowed_values = _build_allowed_values(var_data)
    if allowed_values:
        param_line += "    Allowed values:\n\n    * {}\n".format(
            '\n    * '.join([str(v) for v in allowed_values]))

    default_value = var_data.get("value", "")
    if default_value:
        param_line += "\n    Default value: ``{}``\n".format(default_value)

    type_line = ":type {name}: {type}".format(
        name=var_name, type=var_data["type"])

    return param_line + type_line


def _build_allowed_values(var_data):
    values_dict = var_data.get('values')
    if values_dict:
        return [AllowedValue.from_dict(v) for v in values_dict]
    old_values_dict = var_data.get('allowedValues')
    if old_values_dict:
        return [AllowedValue(v) for v in old_values_dict]
    return None


def load_questions(question_dir=None, from_server=False,
                   module_name=bfq.__name__):
    # type: (Optional[str], bool, str) -> None
    """Load questions from directory or batfish service.

    :param question_dir: Load questions from this local directory instead of
        remote questions from the batfish service.
    :type question_dir: str
    :param from_server: if true or `question_dir` is None, load questions from
        service.
    :type from_server: bool
    :param module_name: the name of the module where questions should be loaded.
        Default is :py:mod:`pybatfish.question.bfq`
    """
    new_names = set()  # type: Set[str]
    if not question_dir or from_server:
        remote_questions = _load_remote_questions_templates()
        _install_questions_in_module(remote_questions, module_name)
        new_names |= set(name for name, q in remote_questions)
    if question_dir:
        local_questions = load_dir_questions(question_dir,
                                             moduleName=module_name)
        over_written_questions = len(set(local_questions) & new_names)
        if over_written_questions > 0:
            bf_logger.info(
                "Overwrote {over_written_questions} remote question(s) with local question(s)".format(
                    over_written_questions=over_written_questions))


def _load_remote_questions_templates():
    # type: () -> Set[Tuple[str, QuestionMeta]]
    num_questions = 0
    remote_questions = set()
    questions_dict = _bf_get_question_templates()
    for (key, value) in questions_dict.items():
        try:
            remote_questions.add(_load_question_dict(json.loads(value)))
            num_questions += 1
        except Exception as err:
            bf_logger.error(
                "Could not load question {name} : {err}".format(name=key,
                                                                err=err))
    bf_logger.info(
        "Successfully loaded {numQuestions} questions from remote".format(
            numQuestions=num_questions))
    return remote_questions


def _validate(questionJson):
    valid = True
    errorMessage = '\n'
    instanceData = questionJson['instance']
    if 'variables' in instanceData:
        variables = instanceData['variables']
        for variableName, variable in variables.items():
            # First check for missing mandatory parameters
            optional = False
            if 'optional' in variable:
                optional = variable['optional']
            if not optional:
                if 'value' not in variable:
                    valid = False
                    errorMessage += "   Missing value for mandatory parameter: '" + variableName + "'\n"

            # Now do some dynamic type-checking
            allowed_values = _build_allowed_values(variable)
            if 'value' in variable:
                value = variable['value']
                variableType = variable['type']
                minLength = None
                if 'minLength' in variable:
                    minLength = variable['minLength']
                isArray = 'minElements' in variable
                if isArray:
                    if not isinstance(value, list):
                        valid = False
                        errorMessage += "   Expected a list for parameter: '" + variableName + "'\n"
                    else:
                        minElements = variable['minElements']
                        if len(value) < minElements:
                            valid = False
                            errorMessage += "   Number of elements provided for parameter: '" + variableName + "' less than the minimum: " + str(
                                minElements) + "\n"
                        else:
                            for i in range(0, len(value)):
                                valueElement = value[i]
                                typeValid = _validateType(valueElement,
                                                          variableType)
                                if not typeValid:
                                    valid = False
                                    errorMessage += "   Expected type: '" + variableType + "' for element: " + str(
                                        i) + " of parameter: "' + variableName + '"\n"
                                elif minLength and len(
                                        valueElement) < minLength:
                                    valid = False
                                    errorMessage += "   Length of value: '" + valueElement + "' for element : " + str(
                                        i) + " of parameter: '" + variableName + "' below minimum length: " + str(
                                        minLength) + "\n"
                                elif allowed_values is not None and valueElement not in \
                                        [v.name for v in allowed_values]:
                                    valid = False
                                    errorMessage += "   Value: '{}' is not among allowed values {} of parameter: '{}'\n".format(
                                        valueElement,
                                        [v.name for v in allowed_values],
                                        variableName)

                else:
                    typeValid, typeValidErrorMessage = _validateType(value,
                                                                     variableType)
                    if not typeValid:
                        valid = False
                        if typeValidErrorMessage:
                            errorMessage += "   Expected type: '" + variableType + "' for parameter: '" + variableName + "'. Got error: '" + typeValidErrorMessage + "'\n"
                        else:
                            errorMessage += "   Expected type: '" + variableType + "' for parameter: '" + variableName + "'\n"
                    elif minLength and len(value) < minLength:
                        valid = False
                        errorMessage += "   Length of value: '" + value + "' for parameter: '" + variableName + "' below minimum length: " + str(
                            minLength) + "\n"
                    elif allowed_values is not None and value not in \
                            [v.name for v in allowed_values]:
                        valid = False
                        errorMessage += "   Value: '{}' is not among allowed values {} of parameter: '{}'\n".format(
                            value, [v.name for v in allowed_values],
                            variableName)
    if not valid:
        raise QuestionValidationException(errorMessage)
    return True


def _validateType(value, expectedType):
    """
    Check if the input `value` have contents that matches the requirements specified by `expectedType`.

    Return a tuple, first element in the tuple is a boolean tells the validation result, while
    the second element contains the error message if there is one.

    :raises QuestionValidationException
    """
    if expectedType == VariableType.BOOLEAN:
        return isinstance(value, bool), None
    elif expectedType == VariableType.COMPARATOR:
        validComparators = ['<', '<=', '==', '>=', '>', '!=']
        if value not in validComparators:
            return False, "'{}' is not a known comparator. Valid options are: '{}'".format(
                value,
                ", ".join(validComparators))
        return True, None
    elif expectedType == VariableType.INTEGER:
        INT32_MIN = -2 ** 32
        INT32_MAX = 2 ** 32 - 1
        valid = (isinstance(value, integer_types) and
                 INT32_MIN <= value <= INT32_MAX)
        return valid, None
    elif expectedType == VariableType.FLOAT:
        return isinstance(value, float), None
    elif expectedType == VariableType.DOUBLE:
        return isinstance(value, float), None
    elif expectedType in [
<<<<<<< HEAD
        VariableType.ADDRESS_GROUP_AND_BOOK,
=======
>>>>>>> b75a2eac
        VariableType.BGP_PEER_PROPERTY_SPEC,
        VariableType.BGP_PROCESS_PROPERTY_SPEC,
        VariableType.BGP_SESSION_STATUS,
        VariableType.BGP_SESSION_TYPE,
        VariableType.DISPOSITION_SPEC,
        VariableType.FILTER,
        VariableType.FLOW_STATE,
        VariableType.INTEGER_SPACE,
        VariableType.INTERFACE,
        VariableType.INTERFACE_PROPERTY_SPEC,
        VariableType.INTERFACES_SPEC,
        VariableType.IP_SPACE_SPEC,
        VariableType.IPSEC_SESSION_STATUS,
        VariableType.JAVA_REGEX,
        VariableType.JSON_PATH_REGEX,
        VariableType.NAMED_STRUCTURE_SPEC,
        VariableType.NODE_PROPERTY_SPEC,
        VariableType.NODE_ROLE_DIMENSION,
        VariableType.NODE_SPEC,
        VariableType.OSPF_PROPERTY_SPEC,
        VariableType.ROUTING_PROTOCOL_SPEC,
        VariableType.STRUCTURE_NAME,
        VariableType.VRF,
        VariableType.VXLAN_VNI_PROPERTY_SPEC,
        VariableType.ZONE,
    ]:
        if not isinstance(value, string_types):
            return False, "A Batfish {} must be a string".format(
                expectedType)
        return True, None
    elif expectedType == VariableType.IP:
        if not isinstance(value, string_types):
            return False, "A Batfish {} must be a string".format(
                expectedType)
        else:
            return _isIp(value)
    elif expectedType == VariableType.IP_WILDCARD:
        if not isinstance(value, string_types):
            return False, "A Batfish {} must be a string".format(
                expectedType)
        else:
            return _isIpWildcard(value)
    elif expectedType == VariableType.JSON_PATH:
        return _isJsonPath(value)
    elif expectedType == VariableType.LONG:
        INT64_MIN = -2 ** 64
        INT64_MAX = 2 ** 64 - 1
        valid = (isinstance(value, integer_types) and
                 INT64_MIN <= value <= INT64_MAX)
        return valid, None
    elif expectedType == VariableType.PREFIX:
        if not isinstance(value, string_types):
            return False, "A Batfish {} must be a string".format(
                expectedType)
        else:
            return _isPrefix(value)
    elif expectedType == VariableType.PREFIX_RANGE:
        if not isinstance(value, string_types):
            return False, "A Batfish {} must be a string".format(
                expectedType)
        else:
            return _isPrefixRange(value)
    elif expectedType == VariableType.QUESTION:
        return isinstance(value, QuestionBase), None
    elif expectedType == VariableType.STRING:
        return isinstance(value, string_types), None
    elif expectedType == VariableType.SUBRANGE:
        if isinstance(value, int):
            return True, None
        elif isinstance(value, string_types):
            return _isSubRange(value)
        else:
            return False, "A Batfish {} must either be a string or an integer".format(
                expectedType)
    elif expectedType == VariableType.PROTOCOL:
        if not isinstance(value, string_types):
            return False, "A Batfish {} must be a string".format(
                expectedType)
        else:
            validProtocols = ['dns', 'ssh', 'tcp', 'udp']
            if not value.lower() in validProtocols:
                return False, "'{}' is not a valid protocols. Valid options are: '{}'".format(
                    value,
                    ", ".join(validProtocols))
            return True, None
    elif expectedType == VariableType.IP_PROTOCOL:
        if not isinstance(value, string_types):
            return False, "A Batfish {} must be a string".format(
                expectedType)
        else:
            try:
                intValue = int(value)
                if not 0 <= intValue < 256:
                    return False, "'{}' is not in valid ipProtocol range: 0-255".format(
                        intValue)
                return True, None
            except ValueError:
                # TODO: Should be validated at server side
                return True, None
    elif expectedType in [
        VariableType.ANSWER_ELEMENT,
        VariableType.HEADER_CONSTRAINT,
        VariableType.PATH_CONSTRAINT,
    ]:
        return True, None
    else:
        bf_logger.warn(
            "WARNING: skipping validation for unknown argument type {}".format(
                expectedType))
        return True, None


def _isJsonPath(value):
    """
    Check if the input string represents a valid jsonPath.

    Return a tuple, first element in the tuple is a boolean tells the validation result, while
    the second element contains the error message if there is one.
    """
    if not isinstance(value, dict):
        return False, "Expected a jsonPath dictionary with elements 'path' (string) and optional 'suffix' (boolean)"
    elif 'path' not in value:
        return False, "Missing 'path' element of jsonPath"
    else:
        path = value['path']
        if not isinstance(path, string_types):
            return False, "'path' element of jsonPath dictionary should be a string"
        if 'suffix' in value:
            suffix = value['suffix']
            if not isinstance(suffix, bool):
                return False, "'suffix' element of jsonPath dictionary should be a boolean"
        return True, None


def _isIp(value):
    """
    Check if the input string represents a valid IP address.

    A valid IP can be one of the two forms:

    1. A string that contains three '.' which separate the string into
    four segments, each segment is an integer.

    2. A string be either "INVALID_IP(XXXl)" or "AUTO/NONE(XXXl)",
    where XXX is a long value.

    Return a tuple, first element in the tuple is a boolean tells the validation result, while
    the second element contains the error message if there is one.
    """
    addrArray = value.split('.')
    if not len(addrArray) == 4:
        if value.startswith('INVALID_IP') or value.startswith('AUTO/NONE'):
            tail = value.split('(')
            if len(tail) == 2:
                longStrParts = tail[1].split("l")
                if len(longStrParts) == 2:
                    try:
                        int(longStrParts[0])
                        return True, None
                    except ValueError:
                        return False, "Invalid ip string: '{}'".format(
                            value)
        return False, "Invalid ip string: '{}'".format(value)
    else:
        for segments in addrArray:
            try:
                segmentVal = int(segments)
            except ValueError:
                return False, "Ip segment is not a number: '{}' in ip string: '{}'".format(
                    segments, value)
            if not 0 <= segmentVal <= 255:
                return False, "Ip segment is out of range 0-255: '{}' in ip string: '{}'".format(
                    segments, value)
        return True, None


def _isSubRange(value):
    """
    Check if the input string represents a valid subRange.

    Return a tuple, first element in the tuple is a boolean tells the validation result, while
    the second element contains the error message if there is one.
    """
    contents = value.split("-")
    if len(contents) != 2:
        return False, "Invalid subRange: {}".format(value)
    try:
        int(contents[0])
    except ValueError:
        return False, "Invalid subRange start: {}".format(contents[0])
    try:
        int(contents[1])
    except ValueError:
        return False, "Invalid subRange end: {}".format(contents[1])
    return True, None


def _isPrefix(value):
    """
    Check if the input string represents a valid prefix.

    A prefix contains two parts separated by '/'. The first part represents a
    valid IP address, the second part is an integer value.

    Return a tuple, first element in the tuple is a boolean tells the validation
    result, while the second element contains the error message if there is one.
    """
    contents = value.split("/")
    if not len(contents) == 2:
        return False, "Invalid prefix string: '{}'".format(value)
    try:
        int(contents[1])
    except ValueError:
        return False, "Prefix length must be an integer"
    return _isIp(contents[0])


def _isPrefixRange(value):
    """
    Check if the input string represents a valid prefix range.

    A prefix range contains a valid prefix, a ":", then an optional subrange.

    Return a tuple, first element in the tuple is a boolean tells the validation
    result, while the second element contains the error message if there is one.
    """
    contents = value.split(":")
    if len(contents) < 1 or len(contents) > 2:
        return False, "Invalid PrefixRange string: '{}'".format(value)
    if not _isPrefix(contents[0])[0]:
        return False, "Invalid prefix string: '{}' in prefix range string: '{}'".format(
            contents[0], value)
    if len(contents) == 2:
        return _isSubRange(contents[1])
    return True, None


def _isIpWildcard(value):
    """
    Check if the input string represents a valid ipWildCard.

    A valid ipWildcard can be one of the three forms:

    1. A normal IP address (_isIp() returns true)

    2. A string contains a ':', each side of the colon is a valid IP address

    3. A string contains a '/', left side of the slash is a valid IP address,
       the right side of the slash is an integer

    Return a tuple, first element in the tuple is a boolean tells the validation
    result, while the second element contains the error message if there is one.
    """
    if ":" in value:
        contents = value.split(":")
        if not len(contents) == 2:
            return False, "Invalid IpWildcard string: '{}'".format(value)
        if not _isIp(contents[0])[0]:
            return False, "Invalid ip string: '{}'".format(contents[0])
        else:
            return _isIp(contents[1])
    elif "/" in value:
        contents = value.split("/")
        if not len(contents) == 2:
            return False, "Invalid IpWildcard string: '{}'".format(value)
        if not _isIp(contents[0])[0]:
            return False, "Invalid ip string: '{}'".format(contents[0])
        else:
            try:
                int(contents[1])
                return True, None
            except ValueError:
                return False, "Invalid prefix length: '{}' in IpWildcard string: '{}'".format(
                    contents[1], value)
    else:
        return _isIp(value)<|MERGE_RESOLUTION|>--- conflicted
+++ resolved
@@ -674,10 +674,7 @@
     elif expectedType == VariableType.DOUBLE:
         return isinstance(value, float), None
     elif expectedType in [
-<<<<<<< HEAD
         VariableType.ADDRESS_GROUP_AND_BOOK,
-=======
->>>>>>> b75a2eac
         VariableType.BGP_PEER_PROPERTY_SPEC,
         VariableType.BGP_PROCESS_PROPERTY_SPEC,
         VariableType.BGP_SESSION_STATUS,

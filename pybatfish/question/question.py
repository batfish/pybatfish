# coding=utf-8
#   Copyright 2018 The Batfish Open Source Project
#
#   Licensed under the Apache License, Version 2.0 (the "License");
#   you may not use this file except in compliance with the License.
#   You may obtain a copy of the License at
#
#       http://www.apache.org/licenses/LICENSE-2.0
#
#   Unless required by applicable law or agreed to in writing, software
#   distributed under the License is distributed on an "AS IS" BASIS,
#   WITHOUT WARRANTIES OR CONDITIONS OF ANY KIND, either express or implied.
#   See the License for the specific language governing permissions and
#   limitations under the License.
"""Defines Batfish questions and logic for loading them from disk or Batfish."""

from __future__ import absolute_import, print_function

import json
import sys
from inspect import getmembers, isfunction
from typing import Any, Dict, Iterable, List, Optional, Set, Union  # noqa: F401

<<<<<<< HEAD
from six import PY3, integer_types, string_types

=======
import os
import re
from copy import deepcopy
>>>>>>> c9bf7c57
from pybatfish.client.commands import (_bf_answer_obj,
                                       _bf_get_question_templates, bf_logger,
                                       bf_session)
from pybatfish.exception import QuestionValidationException
from pybatfish.question import bfq
from pybatfish.util import (get_uuid, validate_json_path_regex,
                            validate_question_name)

# A set of tags across all questions
_tags = set()  # type: Set
_VALID_VARIABLE_NAME_REGEX = re.compile(r'^\w+$')

__all__ = [
    'list_questions',
    'list_tags',
    'load_dir_questions',
    'load_questions',
]


class _QuestionEncoder(json.JSONEncoder):
    """A default encoder for Batfish Question objects."""

    def default(self, obj):
        if isinstance(obj, QuestionBase):
            # Return the dictionary representation of the Question.
            return obj.dict()

        # Fall back to default serialization for all other objects.
        return json.JSONEncoder.default(self, obj)


class QuestionMeta(type):
    """A meta class for all Question classes."""

    def __new__(cls, name, base, dct):
        """Creates a new class for a specific question."""
        new_cls = super(QuestionMeta, cls).__new__(cls, name, base, dct)

        def constructor(self, differential=None, questionName=None,
                        exclusions=None, **kwargs):
            """Create a new question."""
            # Call super (i.e., QuestionBase)
            super(new_cls, self).__init__(new_cls.template)

            # Update well-known params, if passed in
            if differential is not None:
                self._dict['differential'] = differential
            if exclusions is not None:
                self._dict['exclusions'] = exclusions
            if questionName:
                self._dict['instance']['instanceName'] = questionName
            else:
                self._dict['instance']['instanceName'] += \
                    "_" + get_uuid()

            # Validate that we are not accepting invalid kwargs/variables
            instance_vars = self._dict['instance'].get('variables', {})
            var_difference = set(kwargs.keys()).difference(instance_vars)
            if var_difference:
                raise QuestionValidationException(
                    "Received unsupported parameters/variables: {}".format(
                        var_difference))
            # Set question-specific parameters
            for var_name, var_value in kwargs.items():
                instance_vars[var_name]['value'] = var_value

        # Define signature. Helps with tab completion. Python3 centric
        if PY3:
            from inspect import Signature, Parameter
            setattr(constructor, '__signature__', Signature(parameters=[
                Parameter(name=param, kind=Parameter.KEYWORD_ONLY)
                for param in sorted(dct.get("variables", []) +
                                    ['differential', 'questionName'])]))
        setattr(new_cls, '__init__', constructor)
        setattr(new_cls, '__doc__', dct.get("docstring", ""))
        setattr(new_cls, '__module__', dct.get("module", "__main__"))
        new_cls.description = dct.get("description", "")
        new_cls.tags = dct.get("tags", [])
        new_cls.template = dct.get('template', {})

        return new_cls

    def __dir__(self):
        return ['description', 'tags', 'template'] + list(
            reversed(dir(QuestionBase)))


class QuestionBase(object):
    """All questions inherit functionality from this class."""

    def __init__(self, dictionary):
        self._dict = deepcopy(dictionary)

    # TODO: document return values once converged on representation
    def answer(self, snapshot=None, reference_snapshot=None,
               include_one_table_keys=False, background=False):
        """
        Ask and return the answer for this question.

        :param snapshot: the snapshot on which to answer the question. If not
            provided, the latest snapshot initialized will be used.
        :type snapshot: str
        :param reference_snapshot: for differential questions only, the snapshot
            against which to compare.
        :type reference_snapshot: str
        :param include_one_table_keys: if differential is True, include keys only
            from one table and not both.
        :type include_one_table_keys: bool
        :param background: run this question in background, return immediately
        :type background: bool

        :raises QuestionValidationException: if the question is malformed
        """
        snapshot = bf_session.get_snapshot(snapshot)
        if reference_snapshot is None and self.getDifferential():
            raise ValueError(
                "reference_snapshot argument is required to answer a differential question")
        _validate(self.dict())
        self.setIncludeOneTableKeys(include_one_table_keys)
        return _bf_answer_obj(self.json(),
                              parameters_str="{}",
                              question_name=self.getName(),
                              background=background,
                              snapshot=snapshot,
                              reference_snapshot=reference_snapshot)

    def dict(self):
        """Return the dictionary representing this question."""
        return self._dict

    def help(self):
        """Display a help message about this question."""
        print(self.__doc__)

    def json(self, **kwargs):
        """Return the json string representing this question.

        Keyword arguments passed to json.dumps with default assignments of
        sort_keys=True and indent=2
        """
        return json.dumps(self._dict, sort_keys=True, indent=2,
                          cls=_QuestionEncoder, **kwargs)

    def load(self, moduleName=bfq.__name__):
        """(Re)load this question as a default question."""
        _load_question_dict(self._dict, module_name=moduleName)

    def getDescription(self):
        """Return the short description of this question."""
        return self._dict['instance']['description']

    def getDifferential(self):
        """Return whether this question is to be asked differentially."""
        if 'differential' in self._dict:
            return self._dict['differential']
        else:
            return False

    def getIncludeOneTableKeys(self):
        """Return whether keys present in only one table should be included when computing answer table diffs."""
        return self._dict.get('includeOneTableKeys', False)

    def getLongDescription(self):
        """Return the long description of this question."""
        return self._dict['instance']['longDescription']

    def getName(self):
        """Return the name of this question."""
        return self._dict['instance']['instanceName']

    def setDescription(self, name):
        """Set the short description of this question.

        You may want to call this before calling 'write' to distinguish this
        question from its parent.
        """
        self._dict['instance']['description'] = name

    def setDifferential(self, differential):
        """Set the differential nature of this question."""
        self._dict['differential'] = differential

    def setIncludeOneTableKeys(self, include_one_table_keys):
        """Set if keys present in only table should be included when computing table diffs."""
        self._dict['includeOneTableKeys'] = include_one_table_keys

    def setLongDescription(self, name):
        """Set the short description of this question.

        You may want to call this before calling 'write' to distinguish this
        question from its parent.
        """
        self._dict['instance']['longDescription'] = name

    def setName(self, name):
        """Set the name of this question.

        Call this before calling 'write' if you want to add a new question
        rather than override/overwrite an existing one.
        """
        self._dict['instance']['instanceName'] = name

    def write(self, path, **kwargs):
        """Write the json file representing this question using the provided name.

        Keyword arguments are passed to json.dumps with default assignments of
        `sort_keys=True` and `indent=2`.
        Be sure to call :py:meth:`setName` first if you want to add a new
        question rather than overwrite an existing one.

        :param path: The path to which to write the output JSON file
        """
        with open(path, 'w') as outputFile:
            outputFile.write(self.json(**kwargs))


def list_questions(tags=None, question_module='pybatfish.question.bfq'):
    # type: (Optional[Iterable[str]], str) -> List[Dict[str, Union[str, Set]]]
    """List available questions.

    :param tags: if not `None`, only list questions with given tags.
        See :py:func:`list_tags` for a list of tags given currently loaded questions.
    :param question_module: which module to load the questions from. By default,
        :py:mod:`pybatfish.question.bfq` is used.

    :returns: a list of questions, where each question is represented as a dict
        containing "name", "description", and "tags".
    """
    module = sys.modules[question_module]
    desired_tags = set(map(str.lower, tags)) if tags else set()
    question_functions = filter(isfunction, getmembers(module))

    matching_questions = []
    for name, question_func in question_functions:
        if desired_tags and not desired_tags.intersection(
                map(str.lower, question_func.tags)):
            # skip questions that don't have any desired tags
            continue

        matching_questions.append(
            {'name': name,
             'description': question_func.description,
             'tags': question_func.tags
             })
    return matching_questions


def list_tags():
    # type: () -> Set
    """List tags across all available questions."""
    return _tags


def load_dir_questions(questionDir, moduleName=bfq.__name__):
    questionFiles = []
    for dirpath, dirnames, filenames in os.walk(questionDir):
        for filename in filenames:
            if filename.endswith(".json"):
                questionFiles.append(os.path.join(dirpath, filename))
    localQuestions = set([])
    if len(questionFiles) == 0:
        bf_logger.warn(
            "WARNING: no .json files found in supplied question directory: {questionDir}".format(
                questionDir=questionDir))
    else:
        numQuestions = 0
        for questionFile in questionFiles:
            try:
                localQuestions.add(
                    _load_question_disk(questionFile, module_name=moduleName))
                numQuestions += 1
            except ValueError as err:
                bf_logger.error(
                    "Could not load question from {questionFile}:{err}".format(
                        questionFile=questionFile,
                        err=err))
        bf_logger.info(
            "Successfully loaded {numQuestions}/{numQuestionFiles} question(s) from local directory".format(
                numQuestions=numQuestions,
                numQuestionFiles=len(questionFiles)))
    return localQuestions


def _load_question_disk(question_path, module_name=bfq.__name__):
    """Load a question template from disk and instantiate a new `:py:class:Question`."""
    with open(question_path, 'r') as question_file:
        question_dict = json.load(question_file)
        return _load_question_dict(question_dict, question_path=question_path,
                                   module_name=module_name)


def _load_question_json(question_str, module_name=bfq.__name__):
    """Load a question template from a valid JSON string and instantiate a new `:py:class:Question`."""
    question = json.loads(question_str)
    return _load_question_dict(question, question_path=None,
                               module_name=module_name)


def _load_question_dict(question, question_path=None, module_name=bfq.__name__):
    # type: (Dict, Optional[str], str) -> str
    """Create a question from a dictionary which contains a template.

    :return the name of the question
    """
    # Perform series of validations on the question.
    # Try to have meaningful error messages.

    # Check has instance data
    instance_data = question.get('instance')
    if not instance_data:
        raise QuestionValidationException(
            "Missing instance data in question (file: {})".format(
                question_path))

    # name validation
    given_question_name = instance_data.get('instanceName')
    if not given_question_name or not validate_question_name(
            given_question_name):
        raise QuestionValidationException(
            "Invalid question name: {}".format(given_question_name))
    question_name = str(given_question_name)  # type: str

    # description validation
    question_description = instance_data.get('description')
    if not question_description:
        raise QuestionValidationException(
            "Missing description for question '{}'".format(question_name))

    # Extend description if we can
    long_description = instance_data.get('longDescription')
    if long_description:
        question_description = "\n".join(
            [question_description, long_description])

    # Extract question tags
    tags = sorted(map(str, instance_data.get('tags', [])))
    _tags.update(tags)

    # Validate question variables
    ivars = instance_data.get('variables')
    variables = _process_variables(question_name, ivars)

    # Compute docstring
    docstring = _compute_docstring(question_description, ivars)

    # Make new Question class and set it in the specified module
    module = sys.modules[module_name]
    setattr(module, question_name,
            QuestionMeta(question_name, (QuestionBase,), {
                'docstring': docstring,
                'description': question_description,
                'module': module_name,
                'tags': tags,
                'template': deepcopy(question),
                'variables': variables,
            }))

    return question_name


def _process_variables(question_name, variables):
    # type: (str, Optional[Dict[str, Dict[str, Any]]]) -> List[str]
    """Perform validation on question variables.

    :returns a sorted list of variable names
    """
    if variables is None:
        return []
    for var_name, var_data in variables.items():
        _validate_variable_name(question_name, var_name)
        _validate_variable_data(question_name, var_name, var_data)
    return sorted(variables.keys())


def _validate_variable_data(question_name, var_name, var_data):
    # type: (str, str, Dict[str, Any]) -> bool
    """Perform validation on variable metadata.

    :raises QuestionValidationException if metadata is invalid.
    """
    if var_data.get('type') is None:
        raise QuestionValidationException(
            "Question {} is missing type for variable {}".format(question_name,
                                                                 var_name))

    if var_data.get('description') is None:
        raise QuestionValidationException(
            "Question {} is missing description for variable {}".format(
                question_name,
                var_name))
    return True


def _validate_variable_name(question_name, var_name):
    # type: (str, str) -> bool
    """Check if the variable name is valid."""
    if not re.match(_VALID_VARIABLE_NAME_REGEX, var_name):
        raise QuestionValidationException(
            "Question {} has invalid variable name: {}. Only alphanumeric characters are allowed".format(
                question_name, var_name))
    return True


def _compute_docstring(base_docstring, variables):
    # type: (str, Optional[Dict[str, Any]]) -> str
    """Compute a docstring for a question, based on the variables."""
    if variables is None:
        return base_docstring
    return "\n".join([base_docstring, "\n"] +
                     [_compute_var_help(*var) for var in variables.items()])


def _compute_var_help(var_name, var_data):
    # type: (str, Dict[str, Any]) -> str
    """Create explanation of a singe question variable."""
    allowed_vals = var_data.get("allowedValues", "")
    default_value = var_data.get("value", "")
    return ":param {name}: {required} {desc}. {allowed} {default}\n:type {name}: {type}\n".format(
        name=var_name,
        type=var_data["type"]
        if 'minElements' not in var_data
        else "list[{}]".format(var_data["type"]),
        required='*Required.*' if not var_data.get('optional', False) else "",
        desc=var_data["description"],
        allowed="\n\n    Allowed values: ``{}``".format(
            allowed_vals) if allowed_vals else "",
        default="\n\n    Default value: ``{}``".format(
            default_value) if default_value else ""
    )


def load_questions(question_dir=None, from_server=False,
                   module_name=bfq.__name__):
    """Load questions from directory or batfish service.

    :param question_dir: Load questions from this local directory instead of
        remote questions from the batfish service.
    :type question_dir: str
    :param from_server: if true, also load questions from service.
        Ignored if `question_dir` is `None`
    :type from_server: bool
    :param module_name: the name of the module where questions should be loaded.
        Default is :py:mod:`pybatfish.question.bfq`
    """
    questions = set()
    over_written_questions = 0
    if not question_dir or from_server:
        remote_questions = _load_remote_questions_templates(
            moduleName=module_name)
        over_written_questions += _merge_questions(remote_questions,
                                                   questions)
    if question_dir:
        local_questions = load_dir_questions(question_dir,
                                             moduleName=module_name)
        over_written_questions += _merge_questions(local_questions,
                                                   questions)
    if over_written_questions > 0:
        bf_logger.info(
            "Overwrote {over_written_questions} remote question(s) with local question(s)".format(
                overWrittenQuestions=over_written_questions))


def _load_remote_questions_templates(moduleName=bfq.__name__):
    numQuestions = 0
    remoteQuestions = set([])
    questionsDict = _bf_get_question_templates()
    for (key, value) in questionsDict.items():
        try:
            remoteQuestions.add(
                _load_question_json(value, module_name=moduleName))
            numQuestions += 1
        except Exception as err:
            bf_logger.error(
                "Could not load question {name} : {err}".format(name=key,
                                                                err=err))
    bf_logger.info(
        "Successfully loaded {numQuestions} questions from remote".format(
            numQuestions=numQuestions))
    return remoteQuestions


def _merge_questions(sourceQuestions, destinationQuestions):
    overWrittenQuestions = 0
    for remoteQuestion in sourceQuestions:
        if remoteQuestion in destinationQuestions:
            overWrittenQuestions += 1
        destinationQuestions.add(remoteQuestion)
    return overWrittenQuestions


def _validate(questionJson):
    valid = True
    errorMessage = '\n'
    instanceData = questionJson['instance']
    if 'variables' in instanceData:
        variables = instanceData['variables']
        for variableName, variable in variables.items():
            # First check for missing mandatory parameters
            optional = False
            if 'optional' in variable:
                optional = variable['optional']
            if not optional:
                if 'value' not in variable:
                    valid = False
                    errorMessage += "   Missing value for mandatory parameter: '" + variableName + "'\n"

            # Now do some dynamic type-checking
            if 'value' in variable:
                value = variable['value']
                variableType = variable['type']
                minLength = None
                if 'minLength' in variable:
                    minLength = variable['minLength']
                isArray = 'minElements' in variable
                if isArray:
                    if not isinstance(value, list):
                        valid = False
                        errorMessage += "   Expected a list for parameter: '" + variableName + "'\n"
                    else:
                        minElements = variable['minElements']
                        if len(value) < minElements:
                            valid = False
                            errorMessage += "   Number of elements provided for parameter: '" + variableName + "' less than the minimum: " + str(
                                minElements) + "\n"
                        else:
                            for i in range(0, len(value)):
                                valueElement = value[i]
                                typeValid = _validateType(valueElement,
                                                          variableType)
                                if not typeValid:
                                    valid = False
                                    errorMessage += "   Expected type: '" + variableType + "' for element: " + str(
                                        i) + " of parameter: "' + variableName + '"\n"
                                elif minLength and len(
                                        valueElement) < minLength:
                                    valid = False
                                    errorMessage += "   Length of value: '" + valueElement + "' for element : " + str(
                                        i) + " of parameter: '" + variableName + "' below minimum length: " + str(
                                        minLength) + "\n"
                                elif 'allowedValues' in variable and valueElement not in \
                                        variable['allowedValues']:
                                    valid = False
                                    errorMessage += "   Value: '" + valueElement + "' is not among allowed values " + json.dumps(
                                        variable[
                                            'allowedValues']) + " of parameter: '" + variableName + "'\n"
                else:
                    typeValid, typeValidErrorMessage = _validateType(value,
                                                                     variableType)
                    if not typeValid:
                        valid = False
                        if typeValidErrorMessage:
                            errorMessage += "   Expected type: '" + variableType + "' for parameter: '" + variableName + "'. Got error: '" + typeValidErrorMessage + "'\n"
                        else:
                            errorMessage += "   Expected type: '" + variableType + "' for parameter: '" + variableName + "'\n"
                    elif minLength and len(value) < minLength:
                        valid = False
                        errorMessage += "   Length of value: '" + value + "' for parameter: '" + variableName + "' below minimum length: " + str(
                            minLength) + "\n"
                    elif 'allowedValues' in variable \
                            and value not in variable['allowedValues']:
                        valid = False
                        errorMessage += "   Value: '" + value + "' is not among allowed values " + json.dumps(
                            variable[
                                'allowedValues']) + " of parameter: '" + variableName + "'\n"
    if not valid:
        raise QuestionValidationException(errorMessage)
    return True


def _validateType(value, expectedType):
    """
    Check if the input `value` have contents that matches the requirements specified by `expectedType`.

    Return a tuple, first element in the tuple is a boolean tells the validation result, while
    the second element contains the error message if there is one.

    :raises QuestionValidationException
    """
    if expectedType == 'boolean':
        return isinstance(value, bool), None
    elif expectedType == 'comparator':
        validComparators = ['<', '<=', '==', '>=', '>', '!=']
        if value not in validComparators:
            return False, "'{}' is not a known comparator. Valid options are: '{}'".format(
                value,
                ", ".join(validComparators))
        return True, None
    elif expectedType == 'integer':
        INT32_MIN = -2 ** 32
        INT32_MAX = 2 ** 32 - 1
        valid = (isinstance(value, integer_types) and
                 INT32_MIN <= value <= INT32_MAX)
        return valid, None
    elif expectedType == 'float':
        return isinstance(value, float), None
    elif expectedType == 'double':
        return isinstance(value, float), None
    elif expectedType == 'interfacePropertySpec':
        return isinstance(value, string_types), None
    elif expectedType == 'interfaceSpec':
        return isinstance(value, string_types), None
    elif expectedType == 'ip':
        if not isinstance(value, string_types):
            return False, "A Batfish {} must be a string".format(
                expectedType)
        else:
            return _isIp(value)
    elif expectedType == 'ipWildcard':
        if not isinstance(value, string_types):
            return False, "A Batfish {} must be a string".format(
                expectedType)
        else:
            return _isIpWildcard(value)
    elif expectedType == 'javaRegex':
        if not isinstance(value, string_types):
            return False, "A Batfish {} must be a string".format(
                expectedType)
        return True, None
    elif expectedType == 'jsonPath':
        return _isJsonPath(value)
    elif expectedType == 'jsonPathRegex':
        if not isinstance(value, string_types):
            return False, "A Batfish {} must be a string".format(
                expectedType)
        return validate_json_path_regex(value), None
    elif expectedType == 'long':
        INT64_MIN = -2 ** 64
        INT64_MAX = 2 ** 64 - 1
        valid = (isinstance(value, integer_types) and
                 INT64_MIN <= value <= INT64_MAX)
        return valid, None
    elif expectedType == 'nodePropertySpec':
        return isinstance(value, string_types), None
    elif expectedType == 'nodeSpec':
        return isinstance(value, string_types), None
    elif expectedType == 'prefix':
        if not isinstance(value, string_types):
            return False, "A Batfish {} must be a string".format(
                expectedType)
        else:
            return _isPrefix(value)
    elif expectedType == 'prefixRange':
        if not isinstance(value, string_types):
            return False, "A Batfish {} must be a string".format(
                expectedType)
        else:
            return _isPrefixRange(value)
    elif expectedType == 'question':
        return isinstance(value, QuestionBase), None
    elif expectedType == 'string':
        return isinstance(value, string_types), None
    elif expectedType == 'subrange':
        if isinstance(value, int):
            return True, None
        elif isinstance(value, string_types):
            return _isSubRange(value)
        else:
            return False, "A Batfish {} must either be a string or an integer".format(
                expectedType)
    elif expectedType == 'protocol':
        if not isinstance(value, string_types):
            return False, "A Batfish {} must be a string".format(
                expectedType)
        else:
            validProtocols = ['dns', 'ssh', 'tcp', 'udp']
            if not value.lower() in validProtocols:
                return False, "'{}' is not a valid protocols. Valid options are: '{}'".format(
                    value,
                    ", ".join(validProtocols))
            return True, None
    elif expectedType == 'ipProtocol':
        if not isinstance(value, string_types):
            return False, "A Batfish {} must be a string".format(
                expectedType)
        else:
            try:
                intValue = int(value)
                if not 0 <= intValue < 256:
                    return False, "'{}' is not in valid ipProtocol range: 0-255".format(
                        intValue)
                return True, None
            except ValueError:
                # TODO: Should be validated at server side
                return True, None
    else:
        bf_logger.warn(
            "WARNING: skipping validation for unknown argument type {}".format(
                expectedType))
        return True, None


def _isJsonPath(value):
    """
    Check if the input string represents a valid jsonPath.

    Return a tuple, first element in the tuple is a boolean tells the validation result, while
    the second element contains the error message if there is one.
    """
    if not isinstance(value, dict):
        return False, "Expected a jsonPath dictionary with elements 'path' (string) and optional 'suffix' (boolean)"
    elif 'path' not in value:
        return False, "Missing 'path' element of jsonPath"
    else:
        path = value['path']
        if not isinstance(path, string_types):
            return False, "'path' element of jsonPath dictionary should be a string"
        if 'suffix' in value:
            suffix = value['suffix']
            if not isinstance(suffix, bool):
                return False, "'suffix' element of jsonPath dictionary should be a boolean"
        return True, None


def _isIp(value):
    """
    Check if the input string represents a valid IP address.

    A valid IP can be one of the two forms:

    1. A string that contains three '.' which separate the string into
    four segments, each segment is an integer.

    2. A string be either "INVALID_IP(XXXl)" or "AUTO/NONE(XXXl)",
    where XXX is a long value.

    Return a tuple, first element in the tuple is a boolean tells the validation result, while
    the second element contains the error message if there is one.
    """
    addrArray = value.split('.')
    if not len(addrArray) == 4:
        if value.startswith('INVALID_IP') or value.startswith('AUTO/NONE'):
            tail = value.split('(')
            if len(tail) == 2:
                longStrParts = tail[1].split("l")
                if len(longStrParts) == 2:
                    try:
                        int(longStrParts[0])
                        return True, None
                    except ValueError:
                        return False, "Invalid ip string: '{}'".format(
                            value)
        return False, "Invalid ip string: '{}'".format(value)
    else:
        for segments in addrArray:
            try:
                segmentVal = int(segments)
            except ValueError:
                return False, "Ip segment is not a number: '{}' in ip string: '{}'".format(
                    segments, value)
            if not 0 <= segmentVal <= 255:
                return False, "Ip segment is out of range 0-255: '{}' in ip string: '{}'".format(
                    segments, value)
        return True, None


def _isSubRange(value):
    """
    Check if the input string represents a valid subRange.

    Return a tuple, first element in the tuple is a boolean tells the validation result, while
    the second element contains the error message if there is one.
    """
    contents = value.split("-")
    if len(contents) != 2:
        return False, "Invalid subRange: {}".format(value)
    try:
        int(contents[0])
    except ValueError:
        return False, "Invalid subRange start: {}".format(contents[0])
    try:
        int(contents[1])
    except ValueError:
        return False, "Invalid subRange end: {}".format(contents[1])
    return True, None


def _isPrefix(value):
    """
    Check if the input string represents a valid prefix.

    A prefix contains two parts separated by '/'. The first part represents a
    valid IP address, the second part is an integer value.

    Return a tuple, first element in the tuple is a boolean tells the validation
    result, while the second element contains the error message if there is one.
    """
    contents = value.split("/")
    if not len(contents) == 2:
        return False, "Invalid prefix string: '{}'".format(value)
    try:
        int(contents[1])
    except ValueError:
        return False, "Prefix length must be an integer"
    return _isIp(contents[0])


def _isPrefixRange(value):
    """
    Check if the input string represents a valid prefix range.

    A prefix range contains a valid prefix, a ":", then an optional subrange.

    Return a tuple, first element in the tuple is a boolean tells the validation
    result, while the second element contains the error message if there is one.
    """
    contents = value.split(":")
    if len(contents) < 1 or len(contents) > 2:
        return False, "Invalid PrefixRange string: '{}'".format(value)
    if not _isPrefix(contents[0])[0]:
        return False, "Invalid prefix string: '{}' in prefix range string: '{}'".format(
            contents[0], value)
    if len(contents) == 2:
        return _isSubRange(contents[1])
    return True, None


def _isIpWildcard(value):
    """
    Check if the input string represents a valid ipWildCard.

    A valid ipWildcard can be one of the three forms:

    1. A normal IP address (_isIp() returns true)

    2. A string contains a ':', each side of the colon is a valid IP address

    3. A string contains a '/', left side of the slash is a valid IP address,
       the right side of the slash is an integer

    Return a tuple, first element in the tuple is a boolean tells the validation
    result, while the second element contains the error message if there is one.
    """
    if ":" in value:
        contents = value.split(":")
        if not len(contents) == 2:
            return False, "Invalid IpWildcard string: '{}'".format(value)
        if not _isIp(contents[0])[0]:
            return False, "Invalid ip string: '{}'".format(contents[0])
        else:
            return _isIp(contents[1])
    elif "/" in value:
        contents = value.split("/")
        if not len(contents) == 2:
            return False, "Invalid IpWildcard string: '{}'".format(value)
        if not _isIp(contents[0])[0]:
            return False, "Invalid ip string: '{}'".format(contents[0])
        else:
            try:
                int(contents[1])
                return True, None
            except ValueError:
                return False, "Invalid prefix length: '{}' in IpWildcard string: '{}'".format(
                    contents[1], value)
    else:
        return _isIp(value)<|MERGE_RESOLUTION|>--- conflicted
+++ resolved
@@ -16,19 +16,16 @@
 
 from __future__ import absolute_import, print_function
 
+from copy import deepcopy
+from inspect import getmembers, isfunction
 import json
-import sys
-from inspect import getmembers, isfunction
-from typing import Any, Dict, Iterable, List, Optional, Set, Union  # noqa: F401
-
-<<<<<<< HEAD
-from six import PY3, integer_types, string_types
-
-=======
 import os
 import re
-from copy import deepcopy
->>>>>>> c9bf7c57
+import sys
+from typing import Any, Dict, Iterable, List, Optional, Set, Union  # noqa: F401
+
+from six import PY3, integer_types, string_types
+
 from pybatfish.client.commands import (_bf_answer_obj,
                                        _bf_get_question_templates, bf_logger,
                                        bf_session)
